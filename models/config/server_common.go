--- conflicted
+++ resolved
@@ -192,50 +192,10 @@
 		allowPortsStr, ok := conf.Get("common", "privilege_allow_ports")
 		// TODO: check if conflicts exist in port ranges
 		if ok {
-<<<<<<< HEAD
-			// e.g. 1000-2000,2001,2002,3000-4000
-			portRanges := strings.Split(tmpStr, ",")
-			for _, portRangeStr := range portRanges {
-				// 1000-2000 or 2001
-				portArray := strings.Split(portRangeStr, "-")
-				// length: only 1 or 2 is correct
-				rangeType := len(portArray)
-				if rangeType == 1 {
-					// single port
-					singlePort, errRet := strconv.ParseInt(portArray[0], 10, 64)
-					if errRet != nil {
-						err = fmt.Errorf("Parse conf error: privilege_allow_ports is incorrect, %v", errRet)
-						return
-					}
-					cfg.PrivilegeAllowPorts[singlePort] = struct{}{}
-				} else if rangeType == 2 {
-					// range ports
-					min, errRet := strconv.ParseInt(portArray[0], 10, 64)
-					if errRet != nil {
-						err = fmt.Errorf("Parse conf error: privilege_allow_ports is incorrect, %v", errRet)
-						return
-					}
-					max, errRet := strconv.ParseInt(portArray[1], 10, 64)
-					if errRet != nil {
-						err = fmt.Errorf("Parse conf error: privilege_allow_ports is incorrect, %v", errRet)
-						return
-					}
-					if max < min {
-						err = fmt.Errorf("Parse conf error: privilege_allow_ports range incorrect")
-						return
-					}
-					for i := min; i <= max; i++ {
-						cfg.PrivilegeAllowPorts[i] = struct{}{}
-					}
-				} else {
-					err = fmt.Errorf("Parse conf error: privilege_allow_ports is incorrect")
-					return
-				}
-=======
 			cfg.PrivilegeAllowPorts, err = util.GetPortRanges(allowPortsStr)
 			if err != nil {
+				err = fmt.Errorf("Parse conf error: privilege_allow_ports is incorrect, %v", err)
 				return
->>>>>>> c2ff37d0
 			}
 		}
 	}
