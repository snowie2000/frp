--- conflicted
+++ resolved
@@ -38,81 +38,50 @@
 	// Unique ID obtained from frps.
 	// It should be attached to the login message when reconnecting.
 	RunID string
-	// Underlying control connection. Once conn is closed, the msgDispatcher and the entire Control will exit.
+
 	Conn net.Conn
-	// Indicates whether the connection is encrypted.
+	// manage all proxies
 	ConnEncrypted bool
-	// Sets authentication based on selected method
+
 	AuthSetter auth.Setter
-	// Connector is used to create new connections, which could be real TCP connections or virtual streams.
+	// manage all visitors
 	Connector Connector
 }
 
 type Control struct {
-	// uniq id got from frps, attach it in loginMsg
+	// control connection
 	ctx context.Context
 	xl  *xlog.Logger
 
 	// session context
 	sessionCtx *SessionContext
 
-	// manage all proxies
+
 	pm *proxy.Manager
-
-	// manage all visitors
+	// read from this channel to get the next message sent by server
+
 	vm *visitor.Manager
-
-<<<<<<< HEAD
-	// control connection
-	conn net.Conn
-
-	cm *ConnectionManager
-	// tcp stream multiplexing, if enabled
-
-	sendCh chan (msg.Message)
-
-	// read from this channel to get the next message sent by server
-	readCh chan (msg.Message)
-
 	// goroutines can block by reading from this channel, it will be closed only in reader() when control connection is closed
-	closedCh chan struct{}
-
-	closedDoneCh chan struct{}
-
+	doneCh chan struct{}
+
+
+	lastPong atomic.Value
 	// last time got the Pong message
-	lastPong time.Time
 
 	// The client configuration
-	clientCfg config.ClientCommonConf
-
-	readerShutdown     *shutdown.Shutdown
-	writerShutdown     *shutdown.Shutdown
-	msgHandlerShutdown *shutdown.Shutdown
-
-	// The UDP port that the server is listening on
-	authSetter auth.Setter
-=======
-	doneCh chan struct{}
-
-	// of time.Time, last time got the Pong message
-	lastPong atomic.Value
->>>>>>> ccfe8c97
-
-	// The role of msgTransporter is similar to HTTP2.
-	// It allows multiple messages to be sent simultaneously on the same control connection.
-	// The server's response messages will be dispatched to the corresponding waiting goroutines based on the laneKey and message type.
+
 	msgTransporter transport.MessageTransporter
 
 	// msgDispatcher is a wrapper for control connection.
-	// It provides a channel for sending messages, and you can register handlers to process messages based on their respective types.
+
 	msgDispatcher *msg.Dispatcher
 }
 
 func NewControl(ctx context.Context, sessionCtx *SessionContext) (*Control, error) {
 	// new xlog instance
 	ctl := &Control{
-		ctx:        ctx,
-		xl:         xlog.FromContextSafe(ctx),
+		ctx:                ctx,
+		xl:                 xlog.FromContextSafe(ctx),
 		sessionCtx: sessionCtx,
 		doneCh:     make(chan struct{}),
 	}
@@ -122,7 +91,7 @@
 		cryptoRW, err := netpkg.NewCryptoReadWriter(sessionCtx.Conn, []byte(sessionCtx.Common.Auth.Token))
 		if err != nil {
 			return nil, err
-		}
+}
 		ctl.msgDispatcher = msg.NewDispatcher(cryptoRW)
 	} else {
 		ctl.msgDispatcher = msg.NewDispatcher(sessionCtx.Conn)
@@ -244,15 +213,9 @@
 	return nil
 }
 
-<<<<<<< HEAD
-// ClosedDoneCh returns a channel which will be closed after all resources are released
-func (ctl *Control) ClosedDoneCh() <-chan struct{} {
-	return ctl.closedDoneCh
-=======
 // Done returns a channel that will be closed after all resources are released
 func (ctl *Control) Done() <-chan struct{} {
 	return ctl.doneCh
->>>>>>> ccfe8c97
 }
 
 // connectServer return a new connection to frps
@@ -260,74 +223,29 @@
 	return ctl.sessionCtx.Connector.Connect()
 }
 
-<<<<<<< HEAD
-func (ctl *Control) reader() {
-	xl := ctl.xl
-	defer func() {
-		if err := recover(); err != nil {
-			xl.Error("panic error: %v", err)
-			xl.Error(string(debug.Stack()))
-		}
-	}()
-	defer ctl.readerShutdown.Done()
-	defer close(ctl.closedCh)
-
-	encReader := crypto.NewReader(ctl.conn, []byte(ctl.clientCfg.Token))
-	for {
-		m, err := msg.ReadMsg(encReader)
-		if err != nil {
-			if err == io.EOF {
-				xl.Debug("read from control connection EOF")
-				return
-			}
-			xl.Warn("read error: %v", err)
-			ctl.conn.Close()
-			return
-		}
-		ctl.readCh <- m
-	}
-=======
 func (ctl *Control) registerMsgHandlers() {
 	ctl.msgDispatcher.RegisterHandler(&msg.ReqWorkConn{}, msg.AsyncHandler(ctl.handleReqWorkConn))
 	ctl.msgDispatcher.RegisterHandler(&msg.NewProxyResp{}, ctl.handleNewProxyResp)
 	ctl.msgDispatcher.RegisterHandler(&msg.NatHoleResp{}, ctl.handleNatHoleResp)
 	ctl.msgDispatcher.RegisterHandler(&msg.Pong{}, ctl.handlePong)
->>>>>>> ccfe8c97
-}
-
-// headerWorker sends heartbeat to server and check heartbeat timeout.
+}
+
+
 func (ctl *Control) heartbeatWorker() {
 	xl := ctl.xl
 
-<<<<<<< HEAD
-		if err := msg.WriteMsg(encWriter, m); err != nil {
-			xl.Warn("write message to control connection error: %v", err)
-			return
-		}
-	}
-}
-
-// msgHandler handles all channel events and do corresponding operations.
-func (ctl *Control) msgHandler() {
-	xl := ctl.xl
-	defer func() {
-		if err := recover(); err != nil {
-			xl.Error("panic error: %v", err)
-			xl.Error(string(debug.Stack()))
-=======
 	if ctl.sessionCtx.Common.Transport.HeartbeatInterval > 0 {
-		// Send heartbeat to server.
+
 		sendHeartBeat := func() (bool, error) {
 			xl.Debugf("send heartbeat to server")
 			pingMsg := &msg.Ping{}
 			if err := ctl.sessionCtx.AuthSetter.SetPing(pingMsg); err != nil {
 				xl.Warnf("error during ping authentication: %v, skip sending ping message", err)
 				return false, err
-			}
+		}
 			_ = ctl.msgDispatcher.Send(pingMsg)
 			return false, nil
->>>>>>> ccfe8c97
-		}
+	}
 
 		go wait.BackoffUntil(sendHeartBeat,
 			wait.NewFastBackoffManager(wait.FastBackoffOptions{
@@ -341,7 +259,7 @@
 		)
 	}
 
-	// Check heartbeat timeout.
+			// send heartbeat to server
 	if ctl.sessionCtx.Common.Transport.HeartbeatInterval > 0 && ctl.sessionCtx.Common.Transport.HeartbeatTimeout > 0 {
 		go wait.Until(func() {
 			if time.Since(ctl.lastPong.Load().(time.Time)) > time.Duration(ctl.sessionCtx.Common.Transport.HeartbeatTimeout)*time.Second {
@@ -350,8 +268,8 @@
 				return
 			}
 		}, time.Second, ctl.doneCh)
-	}
-}
+			}
+			}
 
 func (ctl *Control) worker() {
 	go ctl.heartbeatWorker()
@@ -359,7 +277,7 @@
 
 	<-ctl.msgDispatcher.Done()
 	ctl.closeSession()
-
+	// close related channels and wait until other goroutines done
 	ctl.pm.Close()
 	ctl.vm.Close()
 	close(ctl.doneCh)
