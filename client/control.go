--- conflicted
+++ resolved
@@ -23,11 +23,6 @@
 
 	"github.com/fatedier/golib/control/shutdown"
 	"github.com/fatedier/golib/crypto"
-<<<<<<< HEAD
-	libdial "github.com/fatedier/golib/net/dial"
-	fmux "github.com/libp2p/go-yamux"
-=======
->>>>>>> 466d69ea
 
 	"github.com/fatedier/frp/client/proxy"
 	"github.com/fatedier/frp/client/visitor"
@@ -36,14 +31,10 @@
 	"github.com/fatedier/frp/pkg/msg"
 	"github.com/fatedier/frp/pkg/transport"
 	"github.com/fatedier/frp/pkg/util/xlog"
-
-	"github.com/fatedier/golib/control/shutdown"
-	"github.com/fatedier/golib/crypto"
-	fmux "github.com/libp2p/go-yamux"
 )
 
 type Control struct {
-	// service context
+	// uniq id got from frps, attach it in loginMsg
 	ctx context.Context
 	xl  *xlog.Logger
 
@@ -62,8 +53,8 @@
 	conn net.Conn
 
 	cm *ConnectionManager
-
-	// put a message in this channel to send it over control connection to server
+	// tcp stream multiplexing, if enabled
+
 	sendCh chan (msg.Message)
 
 	// read from this channel to get the next message sent by server
@@ -84,7 +75,7 @@
 	writerShutdown     *shutdown.Shutdown
 	msgHandlerShutdown *shutdown.Shutdown
 
-	// sets authentication based on selected method
+	// The UDP port that the server is listening on
 	authSetter auth.Setter
 
 	msgTransporter transport.MessageTransporter
@@ -207,7 +198,7 @@
 	return nil
 }
 
-// ClosedDoneCh returns a channel that will be closed after all resources are released
+// ClosedDoneCh returns a channel which will be closed after all resources are released
 func (ctl *Control) ClosedDoneCh() <-chan struct{} {
 	return ctl.closedDoneCh
 }
@@ -217,7 +208,6 @@
 	return ctl.cm.Connect()
 }
 
-// reader read all messages from frps and send to readCh
 func (ctl *Control) reader() {
 	xl := ctl.xl
 	defer func() {
@@ -269,7 +259,7 @@
 	}
 }
 
-// msgHandler handles all channel events and performs corresponding operations.
+// msgHandler handles all channel events and do corresponding operations.
 func (ctl *Control) msgHandler() {
 	xl := ctl.xl
 	defer func() {
