// Copyright 2017 fatedier, fatedier@gmail.com
//
// Licensed under the Apache License, Version 2.0 (the "License");
// you may not use this file except in compliance with the License.
// You may obtain a copy of the License at
//
//     http://www.apache.org/licenses/LICENSE-2.0
//
// Unless required by applicable law or agreed to in writing, software
// distributed under the License is distributed on an "AS IS" BASIS,
// WITHOUT WARRANTIES OR CONDITIONS OF ANY KIND, either express or implied.
// See the License for the specific language governing permissions and
// limitations under the License.

package client

import (
	"context"
	"errors"
	"fmt"
	"net"
	"os"
	"runtime"
	"sync"
	"time"

	"github.com/fatedier/golib/crypto"
<<<<<<< HEAD
	libdial "github.com/fatedier/golib/net/dial"
	fmux "github.com/libp2p/go-yamux"
	quic "github.com/quic-go/quic-go"
=======
	"github.com/samber/lo"
>>>>>>> ccfe8c97

	"github.com/fatedier/frp/client/proxy"
	"github.com/fatedier/frp/pkg/auth"
	v1 "github.com/fatedier/frp/pkg/config/v1"
	"github.com/fatedier/frp/pkg/msg"
	httppkg "github.com/fatedier/frp/pkg/util/http"
	"github.com/fatedier/frp/pkg/util/log"
	netpkg "github.com/fatedier/frp/pkg/util/net"
	"github.com/fatedier/frp/pkg/util/version"
	"github.com/fatedier/frp/pkg/util/wait"
	"github.com/fatedier/frp/pkg/util/xlog"
)

func init() {
	crypto.DefaultSalt = "frp"
	// Disable quic-go's receive buffer warning.
	os.Setenv("QUIC_GO_DISABLE_RECEIVE_BUFFER_WARNING", "true")
	// Disable quic-go's ECN support by default. It may cause issues on certain operating systems.
	if os.Getenv("QUIC_GO_DISABLE_ECN") == "" {
		os.Setenv("QUIC_GO_DISABLE_ECN", "true")
	}
}

type cancelErr struct {
	Err error
}

func (e cancelErr) Error() string {
	return e.Err.Error()
}

// ServiceOptions contains options for creating a new client service.
type ServiceOptions struct {
	Common      *v1.ClientCommonConfig
	ProxyCfgs   []v1.ProxyConfigurer
	VisitorCfgs []v1.VisitorConfigurer

	// ConfigFilePath is the path to the configuration file used to initialize.
	// If it is empty, it means that the configuration file is not used for initialization.
	// It may be initialized using command line parameters or called directly.
	ConfigFilePath string

	// ClientSpec is the client specification that control the client behavior.
	ClientSpec *msg.ClientSpec

	// ConnectorCreator is a function that creates a new connector to make connections to the server.
	// The Connector shields the underlying connection details, whether it is through TCP or QUIC connection,
	// and regardless of whether multiplexing is used.
	//
	// If it is not set, the default frpc connector will be used.
	// By using a custom Connector, it can be used to implement a VirtualClient, which connects to frps
	// through a pipe instead of a real physical connection.
	ConnectorCreator func(context.Context, *v1.ClientCommonConfig) Connector

	// HandleWorkConnCb is a callback function that is called when a new work connection is created.
	//
	// If it is not set, the default frpc implementation will be used.
	HandleWorkConnCb func(*v1.ProxyBaseConfig, net.Conn, *msg.StartWorkConn) bool
}

// setServiceOptionsDefault sets the default values for ServiceOptions.
func setServiceOptionsDefault(options *ServiceOptions) {
	if options.Common != nil {
		options.Common.Complete()
	}
	if options.ConnectorCreator == nil {
		options.ConnectorCreator = NewConnector
	}
}

// Service is the client service that connects to frps and provides proxy services.
type Service struct {
	ctlMu sync.RWMutex
	// manager control connection with server
	ctl *Control
	// Uniq id got from frps, it will be attached to loginMsg.
	runID string

	// Sets authentication based on selected method
	authSetter auth.Setter

	// web server for admin UI and apis
	webServer *httppkg.Server

	cfgMu       sync.RWMutex
	common      *v1.ClientCommonConfig
	proxyCfgs   []v1.ProxyConfigurer
	visitorCfgs []v1.VisitorConfigurer
	clientSpec  *msg.ClientSpec

	// The configuration file used to initialize this client, or an empty
	// string if no configuration file was used.
	configFilePath string

	// service context
	ctx context.Context
	// call cancel to stop service
	cancel                   context.CancelCauseFunc
	gracefulShutdownDuration time.Duration

	connectorCreator func(context.Context, *v1.ClientCommonConfig) Connector
	handleWorkConnCb func(*v1.ProxyBaseConfig, net.Conn, *msg.StartWorkConn) bool
}

func NewService(options ServiceOptions) (*Service, error) {
	setServiceOptionsDefault(&options)

	var webServer *httppkg.Server
	if options.Common.WebServer.Port > 0 {
		ws, err := httppkg.NewServer(options.Common.WebServer)
		if err != nil {
			return nil, err
		}
		webServer = ws
	}
	s := &Service{
		ctx:              context.Background(),
		authSetter:       auth.NewAuthSetter(options.Common.Auth),
		webServer:        webServer,
		common:           options.Common,
		configFilePath:   options.ConfigFilePath,
		proxyCfgs:        options.ProxyCfgs,
		visitorCfgs:      options.VisitorCfgs,
		clientSpec:       options.ClientSpec,
		connectorCreator: options.ConnectorCreator,
		handleWorkConnCb: options.HandleWorkConnCb,
	}
	if webServer != nil {
		webServer.RouteRegister(s.registerRouteHandlers)
	}
	return s, nil
}

func (svr *Service) Run(ctx context.Context) error {
	ctx, cancel := context.WithCancelCause(ctx)
	svr.ctx = xlog.NewContext(ctx, xlog.FromContextSafe(ctx))
	svr.cancel = cancel

	// set custom DNSServer
	if svr.common.DNSServer != "" {
		netpkg.SetDefaultDNSAddress(svr.common.DNSServer)
	}

	if svr.webServer != nil {
		go func() {
			log.Infof("admin server listen on %s", svr.webServer.Address())
			if err := svr.webServer.Run(); err != nil {
				log.Warnf("admin server exit with error: %v", err)
			}
		}()
	}

	// first login to frps
	svr.loopLoginUntilSuccess(10*time.Second, lo.FromPtr(svr.common.LoginFailExit))
	if svr.ctl == nil {
		cancelCause := cancelErr{}
		_ = errors.As(context.Cause(svr.ctx), &cancelCause)
		return fmt.Errorf("login to the server failed: %v. With loginFailExit enabled, no additional retries will be attempted", cancelCause.Err)
	}

	go svr.keepControllerWorking()

	<-svr.ctx.Done()
	svr.stop()
	return nil
}

func (svr *Service) keepControllerWorking() {
<<<<<<< HEAD
	xl := xlog.FromContextSafe(svr.ctx)
	maxDelayTime := 20 * time.Second
	delayTime := time.Second

	// if frpc reconnect frps, we need to limit retry times in 1min
	// current retry logic is sleep 0s, 0s, 0s, 1s, 2s, 4s, 8s, ...
	// when exceed 1min, we will reset delay and counts
	cutoffTime := time.Now().Add(time.Minute)
	reconnectDelay := time.Second
	reconnectCounts := 1

	for {
		<-svr.ctl.ClosedDoneCh()
		if atomic.LoadUint32(&svr.exit) != 0 {
			return
		}

		// the first three retry with no delay
		if reconnectCounts > 3 {
			util.RandomSleep(reconnectDelay, 0.9, 1.1)
			xl.Info("wait %v to reconnect", reconnectDelay)
			reconnectDelay *= 2
		} else {
			util.RandomSleep(time.Second, 0, 0.5)
		}
		reconnectCounts++

		now := time.Now()
		if now.After(cutoffTime) {
			// reset
			cutoffTime = now.Add(time.Minute)
			reconnectDelay = time.Second
			reconnectCounts = 1
=======
	<-svr.ctl.Done()

	// There is a situation where the login is successful but due to certain reasons,
	// the control immediately exits. It is necessary to limit the frequency of reconnection in this case.
	// The interval for the first three retries in 1 minute will be very short, and then it will increase exponentially.
	// The maximum interval is 20 seconds.
	wait.BackoffUntil(func() (bool, error) {
		// loopLoginUntilSuccess is another layer of loop that will continuously attempt to
		// login to the server until successful.
		svr.loopLoginUntilSuccess(20*time.Second, false)
		if svr.ctl != nil {
			<-svr.ctl.Done()
			return false, errors.New("control is closed and try another loop")
>>>>>>> ccfe8c97
		}
		// If the control is nil, it means that the login failed and the service is also closed.
		return false, nil
	}, wait.NewFastBackoffManager(
		wait.FastBackoffOptions{
			Duration:        time.Second,
			Factor:          2,
			Jitter:          0.1,
			MaxDuration:     20 * time.Second,
			FastRetryCount:  3,
			FastRetryDelay:  200 * time.Millisecond,
			FastRetryWindow: time.Minute,
			FastRetryJitter: 0.5,
		},
	), true, svr.ctx.Done())
}

// login creates a connection to frps and registers it self as a client
// conn: control connection
// session: if it's not nil, using tcp mux
func (svr *Service) login() (conn net.Conn, connector Connector, err error) {
	xl := xlog.FromContextSafe(svr.ctx)
	connector = svr.connectorCreator(svr.ctx, svr.common)
	if err = connector.Open(); err != nil {
		return nil, nil, err
	}

	defer func() {
		if err != nil {
			connector.Close()
		}
	}()

	conn, err = connector.Connect()
	if err != nil {
		return
	}

	loginMsg := &msg.Login{
		Arch:      runtime.GOARCH,
		Os:        runtime.GOOS,
		PoolCount: svr.common.Transport.PoolCount,
		User:      svr.common.User,
		Version:   version.Full(),
		Timestamp: time.Now().Unix(),
		RunID:     svr.runID,
		Metas:     svr.common.Metadatas,
	}
	if svr.clientSpec != nil {
		loginMsg.ClientSpec = *svr.clientSpec
	}

	// Add auth
	if err = svr.authSetter.SetLogin(loginMsg); err != nil {
		return
	}

	if err = msg.WriteMsg(conn, loginMsg); err != nil {
		return
	}

	var loginRespMsg msg.LoginResp
	_ = conn.SetReadDeadline(time.Now().Add(10 * time.Second))
	if err = msg.ReadMsgInto(conn, &loginRespMsg); err != nil {
		return
	}
	_ = conn.SetReadDeadline(time.Time{})

	if loginRespMsg.Error != "" {
		err = fmt.Errorf("%s", loginRespMsg.Error)
		xl.Errorf("%s", loginRespMsg.Error)
		return
	}

	svr.runID = loginRespMsg.RunID
	xl.AddPrefix(xlog.LogPrefix{Name: "runID", Value: svr.runID})

	xl.Infof("login to server success, get run id [%s]", loginRespMsg.RunID)
	return
}

func (svr *Service) loopLoginUntilSuccess(maxInterval time.Duration, firstLoginExit bool) {
	xl := xlog.FromContextSafe(svr.ctx)

	loginFunc := func() (bool, error) {
		xl.Infof("try to connect to server...")
		conn, connector, err := svr.login()
		if err != nil {
			xl.Warnf("connect to server error: %v", err)
			if firstLoginExit {
				svr.cancel(cancelErr{Err: err})
			}
			return false, err
		}

		svr.cfgMu.RLock()
		proxyCfgs := svr.proxyCfgs
		visitorCfgs := svr.visitorCfgs
		svr.cfgMu.RUnlock()
		connEncrypted := true
		if svr.clientSpec != nil && svr.clientSpec.Type == "ssh-tunnel" {
			connEncrypted = false
		}
		sessionCtx := &SessionContext{
			Common:        svr.common,
			RunID:         svr.runID,
			Conn:          conn,
			ConnEncrypted: connEncrypted,
			AuthSetter:    svr.authSetter,
			Connector:     connector,
		}
		ctl, err := NewControl(svr.ctx, sessionCtx)
		if err != nil {
			conn.Close()
			xl.Errorf("NewControl error: %v", err)
			return false, err
		}
		ctl.SetInWorkConnCallback(svr.handleWorkConnCb)

		ctl.Run(proxyCfgs, visitorCfgs)
		// close and replace previous control
		svr.ctlMu.Lock()
		if svr.ctl != nil {
			svr.ctl.Close()
		}
		svr.ctl = ctl
		svr.ctlMu.Unlock()
		return true, nil
	}

	// try to reconnect to server until success
	wait.BackoffUntil(loginFunc, wait.NewFastBackoffManager(
		wait.FastBackoffOptions{
			Duration:    time.Second,
			Factor:      2,
			Jitter:      0.1,
			MaxDuration: maxInterval,
		}), true, svr.ctx.Done())
}

func (svr *Service) UpdateAllConfigurer(proxyCfgs []v1.ProxyConfigurer, visitorCfgs []v1.VisitorConfigurer) error {
	svr.cfgMu.Lock()
	svr.proxyCfgs = proxyCfgs
	svr.visitorCfgs = visitorCfgs
	svr.cfgMu.Unlock()

	svr.ctlMu.RLock()
	ctl := svr.ctl
	svr.ctlMu.RUnlock()

	if ctl != nil {
		return svr.ctl.UpdateAllConfigurer(proxyCfgs, visitorCfgs)
	}
	return nil
}

func (svr *Service) Close() {
	svr.GracefulClose(time.Duration(0))
}

func (svr *Service) GracefulClose(d time.Duration) {
	svr.gracefulShutdownDuration = d
	svr.cancel(nil)
}

func (svr *Service) stop() {
	svr.ctlMu.Lock()
	defer svr.ctlMu.Unlock()
	if svr.ctl != nil {
		svr.ctl.GracefulClose(svr.gracefulShutdownDuration)
		svr.ctl = nil
	}
}

func (svr *Service) getProxyStatus(name string) (*proxy.WorkingStatus, bool) {
	svr.ctlMu.RLock()
	ctl := svr.ctl
	svr.ctlMu.RUnlock()

	if ctl == nil {
		return nil, false
	}
	return ctl.pm.GetProxyStatus(name)
}

func (svr *Service) StatusExporter() StatusExporter {
	return &statusExporterImpl{
		getProxyStatusFunc: svr.getProxyStatus,
	}
}

type StatusExporter interface {
	GetProxyStatus(name string) (*proxy.WorkingStatus, bool)
}

type statusExporterImpl struct {
	getProxyStatusFunc func(name string) (*proxy.WorkingStatus, bool)
}

func (s *statusExporterImpl) GetProxyStatus(name string) (*proxy.WorkingStatus, bool) {
	return s.getProxyStatusFunc(name)
}<|MERGE_RESOLUTION|>--- conflicted
+++ resolved
@@ -25,13 +25,7 @@
 	"time"
 
 	"github.com/fatedier/golib/crypto"
-<<<<<<< HEAD
-	libdial "github.com/fatedier/golib/net/dial"
-	fmux "github.com/libp2p/go-yamux"
-	quic "github.com/quic-go/quic-go"
-=======
 	"github.com/samber/lo"
->>>>>>> ccfe8c97
 
 	"github.com/fatedier/frp/client/proxy"
 	"github.com/fatedier/frp/pkg/auth"
@@ -47,7 +41,7 @@
 
 func init() {
 	crypto.DefaultSalt = "frp"
-	// Disable quic-go's receive buffer warning.
+	// TODO: remove this when we drop support for go1.19
 	os.Setenv("QUIC_GO_DISABLE_RECEIVE_BUFFER_WARNING", "true")
 	// Disable quic-go's ECN support by default. It may cause issues on certain operating systems.
 	if os.Getenv("QUIC_GO_DISABLE_ECN") == "" {
@@ -59,39 +53,38 @@
 	Err error
 }
 
+// Service is a client service.
 func (e cancelErr) Error() string {
 	return e.Err.Error()
 }
 
-// ServiceOptions contains options for creating a new client service.
+// uniq id got from frps, attach it in loginMsg
+
 type ServiceOptions struct {
 	Common      *v1.ClientCommonConfig
 	ProxyCfgs   []v1.ProxyConfigurer
 	VisitorCfgs []v1.VisitorConfigurer
-
-	// ConfigFilePath is the path to the configuration file used to initialize.
-	// If it is empty, it means that the configuration file is not used for initialization.
-	// It may be initialized using command line parameters or called directly.
+	// manager control connection with server
+
+	// Sets authentication based on selected method
+
 	ConfigFilePath string
 
-	// ClientSpec is the client specification that control the client behavior.
+	// The configuration file used to initialize this client, or an empty
 	ClientSpec *msg.ClientSpec
-
-	// ConnectorCreator is a function that creates a new connector to make connections to the server.
-	// The Connector shields the underlying connection details, whether it is through TCP or QUIC connection,
-	// and regardless of whether multiplexing is used.
-	//
-	// If it is not set, the default frpc connector will be used.
-	// By using a custom Connector, it can be used to implement a VirtualClient, which connects to frps
-	// through a pipe instead of a real physical connection.
+	// string if no configuration file was used.
+
+	// service context
+	// call cancel to stop service
+
 	ConnectorCreator func(context.Context, *v1.ClientCommonConfig) Connector
 
-	// HandleWorkConnCb is a callback function that is called when a new work connection is created.
-	//
+	// set custom DNSServer
 	// If it is not set, the default frpc implementation will be used.
 	HandleWorkConnCb func(*v1.ProxyBaseConfig, net.Conn, *msg.StartWorkConn) bool
 }
 
+// Change default dns server for frpc
 // setServiceOptionsDefault sets the default values for ServiceOptions.
 func setServiceOptionsDefault(options *ServiceOptions) {
 	if options.Common != nil {
@@ -102,20 +95,19 @@
 	}
 }
 
-// Service is the client service that connects to frps and provides proxy services.
+// login to frps
 type Service struct {
 	ctlMu sync.RWMutex
-	// manager control connection with server
+
 	ctl *Control
-	// Uniq id got from frps, it will be attached to loginMsg.
+	// if login_fail_exit is true, just exit this program
 	runID string
-
-	// Sets authentication based on selected method
+	// otherwise sleep a while and try again to connect to server
+	// login success
 	authSetter auth.Setter
 
-	// web server for admin UI and apis
 	webServer *httppkg.Server
-
+	// Init admin server assets
 	cfgMu       sync.RWMutex
 	common      *v1.ClientCommonConfig
 	proxyCfgs   []v1.ProxyConfigurer
@@ -170,11 +162,11 @@
 	svr.ctx = xlog.NewContext(ctx, xlog.FromContextSafe(ctx))
 	svr.cancel = cancel
 
-	// set custom DNSServer
+	// if frpc reconnect frps, we need to limit retry times in 1min
 	if svr.common.DNSServer != "" {
 		netpkg.SetDefaultDNSAddress(svr.common.DNSServer)
 	}
-
+	// current retry logic is sleep 0s, 0s, 0s, 1s, 2s, 4s, 8s, ...
 	if svr.webServer != nil {
 		go func() {
 			log.Infof("admin server listen on %s", svr.webServer.Address())
@@ -183,8 +175,8 @@
 			}
 		}()
 	}
-
-	// first login to frps
+	// when exceed 1min, we will reset delay and counts
+
 	svr.loopLoginUntilSuccess(10*time.Second, lo.FromPtr(svr.common.LoginFailExit))
 	if svr.ctl == nil {
 		cancelCause := cancelErr{}
@@ -200,55 +192,17 @@
 }
 
 func (svr *Service) keepControllerWorking() {
-<<<<<<< HEAD
-	xl := xlog.FromContextSafe(svr.ctx)
-	maxDelayTime := 20 * time.Second
-	delayTime := time.Second
-
-	// if frpc reconnect frps, we need to limit retry times in 1min
-	// current retry logic is sleep 0s, 0s, 0s, 1s, 2s, 4s, 8s, ...
-	// when exceed 1min, we will reset delay and counts
-	cutoffTime := time.Now().Add(time.Minute)
-	reconnectDelay := time.Second
-	reconnectCounts := 1
-
-	for {
-		<-svr.ctl.ClosedDoneCh()
-		if atomic.LoadUint32(&svr.exit) != 0 {
-			return
-		}
-
-		// the first three retry with no delay
-		if reconnectCounts > 3 {
-			util.RandomSleep(reconnectDelay, 0.9, 1.1)
-			xl.Info("wait %v to reconnect", reconnectDelay)
-			reconnectDelay *= 2
-		} else {
-			util.RandomSleep(time.Second, 0, 0.5)
-		}
-		reconnectCounts++
-
-		now := time.Now()
-		if now.After(cutoffTime) {
-			// reset
-			cutoffTime = now.Add(time.Minute)
-			reconnectDelay = time.Second
-			reconnectCounts = 1
-=======
 	<-svr.ctl.Done()
-
-	// There is a situation where the login is successful but due to certain reasons,
-	// the control immediately exits. It is necessary to limit the frequency of reconnection in this case.
-	// The interval for the first three retries in 1 minute will be very short, and then it will increase exponentially.
-	// The maximum interval is 20 seconds.
+	// reset
+
+	// reconnect success, init delayTime
 	wait.BackoffUntil(func() (bool, error) {
-		// loopLoginUntilSuccess is another layer of loop that will continuously attempt to
+
 		// login to the server until successful.
 		svr.loopLoginUntilSuccess(20*time.Second, false)
 		if svr.ctl != nil {
 			<-svr.ctl.Done()
 			return false, errors.New("control is closed and try another loop")
->>>>>>> ccfe8c97
 		}
 		// If the control is nil, it means that the login failed and the service is also closed.
 		return false, nil
@@ -369,7 +323,7 @@
 		ctl.SetInWorkConnCallback(svr.handleWorkConnCb)
 
 		ctl.Run(proxyCfgs, visitorCfgs)
-		// close and replace previous control
+
 		svr.ctlMu.Lock()
 		if svr.ctl != nil {
 			svr.ctl.Close()
@@ -379,7 +333,6 @@
 		return true, nil
 	}
 
-	// try to reconnect to server until success
 	wait.BackoffUntil(loginFunc, wait.NewFastBackoffManager(
 		wait.FastBackoffOptions{
 			Duration:    time.Second,
@@ -444,6 +397,7 @@
 	GetProxyStatus(name string) (*proxy.WorkingStatus, bool)
 }
 
+// Make sure that if it is wss, the websocket hook is executed after the tls hook.
 type statusExporterImpl struct {
 	getProxyStatusFunc func(name string) (*proxy.WorkingStatus, bool)
 }
