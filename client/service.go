--- conflicted
+++ resolved
@@ -18,11 +18,8 @@
 	"context"
 	"crypto/tls"
 	"fmt"
-<<<<<<< HEAD
-=======
 	"io/ioutil"
 	"net"
->>>>>>> adc3adc1
 	"runtime"
 	"sync"
 	"sync/atomic"
@@ -201,7 +198,7 @@
 	if svr.cfg.TcpMux {
 		fmuxCfg := fmux.DefaultConfig()
 		fmuxCfg.KeepAliveInterval = 20 * time.Second
-		//fmuxCfg.LogOutput = ioutil.Discard
+		fmuxCfg.LogOutput = ioutil.Discard
 		session, err = fmux.Client(conn, fmuxCfg)
 		if err != nil {
 			return
