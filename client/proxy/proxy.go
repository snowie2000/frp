// Copyright 2017 fatedier, fatedier@gmail.com
//
// Licensed under the Apache License, Version 2.0 (the "License");
// you may not use this file except in compliance with the License.
// You may obtain a copy of the License at
//
//     http://www.apache.org/licenses/LICENSE-2.0
//
// Unless required by applicable law or agreed to in writing, software
// distributed under the License is distributed on an "AS IS" BASIS,
// WITHOUT WARRANTIES OR CONDITIONS OF ANY KIND, either express or implied.
// See the License for the specific language governing permissions and
// limitations under the License.

package proxy

import (
	"context"
	"io"
	"net"
	"reflect"
	"strconv"
	"strings"
	"sync"
	"time"

	libio "github.com/fatedier/golib/io"
	libnet "github.com/fatedier/golib/net"
	pp "github.com/pires/go-proxyproto"
	"golang.org/x/time/rate"

	"github.com/fatedier/frp/pkg/config/types"
	v1 "github.com/fatedier/frp/pkg/config/v1"
	"github.com/fatedier/frp/pkg/msg"
	plugin "github.com/fatedier/frp/pkg/plugin/client"
	"github.com/fatedier/frp/pkg/transport"
	"github.com/fatedier/frp/pkg/util/limit"
	"github.com/fatedier/frp/pkg/util/xlog"
)

var proxyFactoryRegistry = map[reflect.Type]func(*BaseProxy, v1.ProxyConfigurer) Proxy{}

<<<<<<< HEAD
// Proxy defines how to handle work connections for different proxy type.
func RegisterProxyFactory(proxyConfType reflect.Type, factory func(*BaseProxy, config.ProxyConf) Proxy) {
=======
func RegisterProxyFactory(proxyConfType reflect.Type, factory func(*BaseProxy, v1.ProxyConfigurer) Proxy) {
>>>>>>> ccfe8c97
	proxyFactoryRegistry[proxyConfType] = factory
}

// Proxy defines how to handle work connections for different proxy type.
type Proxy interface {
	Run() error
	// InWorkConn accept work connections registered to server.
	InWorkConn(net.Conn, *msg.StartWorkConn)
	SetInWorkConnCallback(func(*v1.ProxyBaseConfig, net.Conn, *msg.StartWorkConn) /* continue */ bool)
	Close()
}

func NewProxy(
	ctx context.Context,
	pxyConf v1.ProxyConfigurer,
	clientCfg *v1.ClientCommonConfig,
	msgTransporter transport.MessageTransporter,
) (pxy Proxy) {
	var limiter *rate.Limiter
	limitBytes := pxyConf.GetBaseConfig().Transport.BandwidthLimit.Bytes()
	if limitBytes > 0 && pxyConf.GetBaseConfig().Transport.BandwidthLimitMode == types.BandwidthLimitModeClient {
		limiter = rate.NewLimiter(rate.Limit(float64(limitBytes)), int(limitBytes))
	}

	baseProxy := BaseProxy{
		baseCfg:        pxyConf.GetBaseConfig(),
		clientCfg:      clientCfg,
		limiter:        limiter,
		msgTransporter: msgTransporter,
		xl:             xlog.FromContextSafe(ctx),
		ctx:            ctx,
	}

	factory := proxyFactoryRegistry[reflect.TypeOf(pxyConf)]
	if factory == nil {
		return nil
	}
	return factory(&baseProxy, pxyConf)
}

type BaseProxy struct {
<<<<<<< HEAD
	baseProxyConfig *config.BaseProxyConf
	clientCfg       config.ClientCommonConf
	msgTransporter  transport.MessageTransporter
	limiter         *rate.Limiter

=======
	baseCfg        *v1.ProxyBaseConfig
	clientCfg      *v1.ClientCommonConfig
	msgTransporter transport.MessageTransporter
	limiter        *rate.Limiter
	// proxyPlugin is used to handle connections instead of dialing to local service.
>>>>>>> ccfe8c97
	// It's only validate for TCP protocol now.
	proxyPlugin        plugin.Plugin
	inWorkConnCallback func(*v1.ProxyBaseConfig, net.Conn, *msg.StartWorkConn) /* continue */ bool

	mu  sync.RWMutex
	xl  *xlog.Logger
	ctx context.Context
}

func (pxy *BaseProxy) Run() error {
	if pxy.baseCfg.Plugin.Type != "" {
		p, err := plugin.Create(pxy.baseCfg.Plugin.Type, pxy.baseCfg.Plugin.ClientPluginOptions)
		if err != nil {
			return err
		}
		pxy.proxyPlugin = p
	}
	return nil
}

func (pxy *BaseProxy) Close() {
	if pxy.proxyPlugin != nil {
		pxy.proxyPlugin.Close()
	}
}

func (pxy *BaseProxy) SetInWorkConnCallback(cb func(*v1.ProxyBaseConfig, net.Conn, *msg.StartWorkConn) bool) {
	pxy.inWorkConnCallback = cb
}

func (pxy *BaseProxy) InWorkConn(conn net.Conn, m *msg.StartWorkConn) {
	if pxy.inWorkConnCallback != nil {
		if !pxy.inWorkConnCallback(pxy.baseCfg, conn, m) {
			return
		}
	}
	pxy.HandleTCPWorkConnection(conn, m, []byte(pxy.clientCfg.Auth.Token))
}

// TCP Multiplexer
func (pxy *BaseProxy) HandleTCPWorkConnection(workConn net.Conn, m *msg.StartWorkConn, encKey []byte) {
	xl := pxy.xl
	baseCfg := pxy.baseCfg
	var (
		remote io.ReadWriteCloser
		err    error
	)
	remote = workConn
	if pxy.limiter != nil {
		remote = libio.WrapReadWriteCloser(limit.NewReader(workConn, pxy.limiter), limit.NewWriter(workConn, pxy.limiter), func() error {
			return workConn.Close()
		})
	}

	xl.Tracef("handle tcp work connection, useEncryption: %t, useCompression: %t",
		baseCfg.Transport.UseEncryption, baseCfg.Transport.UseCompression)
	if baseCfg.Transport.UseEncryption {
		remote, err = libio.WithEncryption(remote, encKey)
		if err != nil {
			workConn.Close()
			xl.Errorf("create encryption stream error: %v", err)
			return
		}
	}
	var compressionResourceRecycleFn func()
	if baseCfg.Transport.UseCompression {
		remote, compressionResourceRecycleFn = libio.WithCompressionFromPool(remote)
	}

	// check if we need to send proxy protocol info
	var extraInfo plugin.ExtraInfo
	if m.SrcAddr != "" && m.SrcPort != 0 {
		if m.DstAddr == "" {
			m.DstAddr = "127.0.0.1"
		}
		srcAddr, _ := net.ResolveTCPAddr("tcp", net.JoinHostPort(m.SrcAddr, strconv.Itoa(int(m.SrcPort))))
		dstAddr, _ := net.ResolveTCPAddr("tcp", net.JoinHostPort(m.DstAddr, strconv.Itoa(int(m.DstPort))))
		extraInfo.SrcAddr = srcAddr
		extraInfo.DstAddr = dstAddr
	}

	if baseCfg.Transport.ProxyProtocolVersion != "" && m.SrcAddr != "" && m.SrcPort != 0 {
		h := &pp.Header{
			Command:         pp.PROXY,
			SourceAddr:      extraInfo.SrcAddr,
			DestinationAddr: extraInfo.DstAddr,
		}

		if strings.Contains(m.SrcAddr, ".") {
			h.TransportProtocol = pp.TCPv4
		} else {
			h.TransportProtocol = pp.TCPv6
		}

		if baseCfg.Transport.ProxyProtocolVersion == "v1" {
			h.Version = 1
		} else if baseCfg.Transport.ProxyProtocolVersion == "v2" {
			h.Version = 2
		}
		extraInfo.ProxyProtocolHeader = h
	}

	if pxy.proxyPlugin != nil {
<<<<<<< HEAD
		// if plugin is set, let plugin handle connections first
		xl.Debug("handle by plugin: %s", pxy.proxyPlugin.Name())
		pxy.proxyPlugin.Handle(remote, workConn, extraInfo)
		xl.Debug("handle by plugin finished")
=======
		// if plugin is set, let plugin handle connection first
		xl.Debugf("handle by plugin: %s", pxy.proxyPlugin.Name())
		pxy.proxyPlugin.Handle(pxy.ctx, remote, workConn, &extraInfo)
		xl.Debugf("handle by plugin finished")
>>>>>>> ccfe8c97
		return
	}

	localConn, err := libnet.Dial(
		net.JoinHostPort(baseCfg.LocalIP, strconv.Itoa(baseCfg.LocalPort)),
		libnet.WithTimeout(10*time.Second),
	)
	if err != nil {
		workConn.Close()
		xl.Errorf("connect to local service [%s:%d] error: %v", baseCfg.LocalIP, baseCfg.LocalPort, err)
		return
	}

	xl.Debugf("join connections, localConn(l[%s] r[%s]) workConn(l[%s] r[%s])", localConn.LocalAddr().String(),
		localConn.RemoteAddr().String(), workConn.LocalAddr().String(), workConn.RemoteAddr().String())

	if extraInfo.ProxyProtocolHeader != nil {
		if _, err := extraInfo.ProxyProtocolHeader.WriteTo(localConn); err != nil {
			workConn.Close()
			xl.Errorf("write proxy protocol header to local conn error: %v", err)
			return
		}
	}

	_, _, errs := libio.Join(localConn, remote)
	xl.Debugf("join connections closed")
	if len(errs) > 0 {
		xl.Tracef("join connections errors: %v", errs)
	}
	if compressionResourceRecycleFn != nil {
		compressionResourceRecycleFn()
	}
}<|MERGE_RESOLUTION|>--- conflicted
+++ resolved
@@ -40,19 +40,14 @@
 
 var proxyFactoryRegistry = map[reflect.Type]func(*BaseProxy, v1.ProxyConfigurer) Proxy{}
 
-<<<<<<< HEAD
-// Proxy defines how to handle work connections for different proxy type.
-func RegisterProxyFactory(proxyConfType reflect.Type, factory func(*BaseProxy, config.ProxyConf) Proxy) {
-=======
 func RegisterProxyFactory(proxyConfType reflect.Type, factory func(*BaseProxy, v1.ProxyConfigurer) Proxy) {
->>>>>>> ccfe8c97
 	proxyFactoryRegistry[proxyConfType] = factory
 }
 
 // Proxy defines how to handle work connections for different proxy type.
 type Proxy interface {
 	Run() error
-	// InWorkConn accept work connections registered to server.
+
 	InWorkConn(net.Conn, *msg.StartWorkConn)
 	SetInWorkConnCallback(func(*v1.ProxyBaseConfig, net.Conn, *msg.StartWorkConn) /* continue */ bool)
 	Close()
@@ -72,11 +67,11 @@
 
 	baseProxy := BaseProxy{
 		baseCfg:        pxyConf.GetBaseConfig(),
-		clientCfg:      clientCfg,
-		limiter:        limiter,
-		msgTransporter: msgTransporter,
-		xl:             xlog.FromContextSafe(ctx),
-		ctx:            ctx,
+		clientCfg:       clientCfg,
+		limiter:         limiter,
+		msgTransporter:  msgTransporter,
+		xl:              xlog.FromContextSafe(ctx),
+		ctx:             ctx,
 	}
 
 	factory := proxyFactoryRegistry[reflect.TypeOf(pxyConf)]
@@ -87,21 +82,13 @@
 }
 
 type BaseProxy struct {
-<<<<<<< HEAD
-	baseProxyConfig *config.BaseProxyConf
-	clientCfg       config.ClientCommonConf
+	baseCfg        *v1.ProxyBaseConfig
+	clientCfg      *v1.ClientCommonConfig
 	msgTransporter  transport.MessageTransporter
 	limiter         *rate.Limiter
 
-=======
-	baseCfg        *v1.ProxyBaseConfig
-	clientCfg      *v1.ClientCommonConfig
-	msgTransporter transport.MessageTransporter
-	limiter        *rate.Limiter
-	// proxyPlugin is used to handle connections instead of dialing to local service.
->>>>>>> ccfe8c97
 	// It's only validate for TCP protocol now.
-	proxyPlugin        plugin.Plugin
+	proxyPlugin plugin.Plugin
 	inWorkConnCallback func(*v1.ProxyBaseConfig, net.Conn, *msg.StartWorkConn) /* continue */ bool
 
 	mu  sync.RWMutex
@@ -134,7 +121,7 @@
 	if pxy.inWorkConnCallback != nil {
 		if !pxy.inWorkConnCallback(pxy.baseCfg, conn, m) {
 			return
-		}
+}
 	}
 	pxy.HandleTCPWorkConnection(conn, m, []byte(pxy.clientCfg.Auth.Token))
 }
@@ -171,49 +158,42 @@
 
 	// check if we need to send proxy protocol info
 	var extraInfo plugin.ExtraInfo
-	if m.SrcAddr != "" && m.SrcPort != 0 {
-		if m.DstAddr == "" {
-			m.DstAddr = "127.0.0.1"
-		}
-		srcAddr, _ := net.ResolveTCPAddr("tcp", net.JoinHostPort(m.SrcAddr, strconv.Itoa(int(m.SrcPort))))
-		dstAddr, _ := net.ResolveTCPAddr("tcp", net.JoinHostPort(m.DstAddr, strconv.Itoa(int(m.DstPort))))
+		if m.SrcAddr != "" && m.SrcPort != 0 {
+			if m.DstAddr == "" {
+				m.DstAddr = "127.0.0.1"
+			}
+			srcAddr, _ := net.ResolveTCPAddr("tcp", net.JoinHostPort(m.SrcAddr, strconv.Itoa(int(m.SrcPort))))
+			dstAddr, _ := net.ResolveTCPAddr("tcp", net.JoinHostPort(m.DstAddr, strconv.Itoa(int(m.DstPort))))
 		extraInfo.SrcAddr = srcAddr
 		extraInfo.DstAddr = dstAddr
 	}
 
 	if baseCfg.Transport.ProxyProtocolVersion != "" && m.SrcAddr != "" && m.SrcPort != 0 {
-		h := &pp.Header{
-			Command:         pp.PROXY,
+			h := &pp.Header{
+				Command:         pp.PROXY,
 			SourceAddr:      extraInfo.SrcAddr,
 			DestinationAddr: extraInfo.DstAddr,
-		}
-
-		if strings.Contains(m.SrcAddr, ".") {
-			h.TransportProtocol = pp.TCPv4
-		} else {
-			h.TransportProtocol = pp.TCPv6
-		}
+			}
+
+			if strings.Contains(m.SrcAddr, ".") {
+				h.TransportProtocol = pp.TCPv4
+			} else {
+				h.TransportProtocol = pp.TCPv6
+			}
 
 		if baseCfg.Transport.ProxyProtocolVersion == "v1" {
-			h.Version = 1
+				h.Version = 1
 		} else if baseCfg.Transport.ProxyProtocolVersion == "v2" {
-			h.Version = 2
-		}
+				h.Version = 2
+			}
 		extraInfo.ProxyProtocolHeader = h
-	}
+		}
 
 	if pxy.proxyPlugin != nil {
-<<<<<<< HEAD
 		// if plugin is set, let plugin handle connections first
-		xl.Debug("handle by plugin: %s", pxy.proxyPlugin.Name())
-		pxy.proxyPlugin.Handle(remote, workConn, extraInfo)
-		xl.Debug("handle by plugin finished")
-=======
-		// if plugin is set, let plugin handle connection first
 		xl.Debugf("handle by plugin: %s", pxy.proxyPlugin.Name())
 		pxy.proxyPlugin.Handle(pxy.ctx, remote, workConn, &extraInfo)
 		xl.Debugf("handle by plugin finished")
->>>>>>> ccfe8c97
 		return
 	}
 
