--- conflicted
+++ resolved
@@ -25,31 +25,22 @@
 	"sync"
 	"time"
 
-<<<<<<< HEAD
-=======
 	libio "github.com/fatedier/golib/io"
 	libdial "github.com/fatedier/golib/net/dial"
 	pp "github.com/pires/go-proxyproto"
 	"golang.org/x/time/rate"
 
->>>>>>> 466d69ea
 	"github.com/fatedier/frp/pkg/config"
 	"github.com/fatedier/frp/pkg/msg"
 	plugin "github.com/fatedier/frp/pkg/plugin/client"
 	"github.com/fatedier/frp/pkg/transport"
 	"github.com/fatedier/frp/pkg/util/limit"
 	"github.com/fatedier/frp/pkg/util/xlog"
-
-	"github.com/fatedier/golib/errors"
-	frpIo "github.com/fatedier/golib/io"
-	"github.com/fatedier/golib/pool"
-	fmux "github.com/libp2p/go-yamux"
-	pp "github.com/pires/go-proxyproto"
-	"golang.org/x/time/rate"
 )
 
 var proxyFactoryRegistry = map[reflect.Type]func(*BaseProxy, config.ProxyConf) Proxy{}
 
+// Proxy defines how to handle work connections for different proxy type.
 func RegisterProxyFactory(proxyConfType reflect.Type, factory func(*BaseProxy, config.ProxyConf) Proxy) {
 	proxyFactoryRegistry[proxyConfType] = factory
 }
@@ -97,7 +88,7 @@
 	clientCfg       config.ClientCommonConf
 	msgTransporter  transport.MessageTransporter
 	limiter         *rate.Limiter
-	// proxyPlugin is used to handle connections instead of dialing to local service.
+
 	// It's only validate for TCP protocol now.
 	proxyPlugin plugin.Plugin
 
@@ -127,7 +118,7 @@
 	pxy.HandleTCPWorkConnection(conn, m, []byte(pxy.clientCfg.Token))
 }
 
-// Common handler for tcp work connections.
+// TCP Multiplexer
 func (pxy *BaseProxy) HandleTCPWorkConnection(workConn net.Conn, m *msg.StartWorkConn, encKey []byte) {
 	xl := pxy.xl
 	baseConfig := pxy.baseProxyConfig
@@ -191,7 +182,7 @@
 	}
 
 	if pxy.proxyPlugin != nil {
-		// if plugin is set, let plugin handle connection first
+		// if plugin is set, let plugin handle connections first
 		xl.Debug("handle by plugin: %s", pxy.proxyPlugin.Name())
 		pxy.proxyPlugin.Handle(remote, workConn, extraInfo)
 		xl.Debug("handle by plugin finished")
