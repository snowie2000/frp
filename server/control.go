// Copyright 2017 fatedier, fatedier@gmail.com
//
// Licensed under the Apache License, Version 2.0 (the "License");
// you may not use this file except in compliance with the License.
// You may obtain a copy of the License at
//
//     http://www.apache.org/licenses/LICENSE-2.0
//
// Unless required by applicable law or agreed to in writing, software
// distributed under the License is distributed on an "AS IS" BASIS,
// WITHOUT WARRANTIES OR CONDITIONS OF ANY KIND, either express or implied.
// See the License for the specific language governing permissions and
// limitations under the License.

package server

import (
	"context"
	"fmt"
	"io"
	"net"
	"runtime/debug"
	"sync"
	"time"

	"github.com/fatedier/golib/control/shutdown"
	"github.com/fatedier/golib/crypto"
	"github.com/fatedier/golib/errors"

	"github.com/fatedier/frp/pkg/auth"
	"github.com/fatedier/frp/pkg/config"
	"github.com/fatedier/frp/pkg/consts"
	frpErr "github.com/fatedier/frp/pkg/errors"
	"github.com/fatedier/frp/pkg/msg"
	plugin "github.com/fatedier/frp/pkg/plugin/server"
	"github.com/fatedier/frp/pkg/util/util"
	"github.com/fatedier/frp/pkg/util/version"
	"github.com/fatedier/frp/pkg/util/xlog"
	"github.com/fatedier/frp/server/controller"
	"github.com/fatedier/frp/server/metrics"
	"github.com/fatedier/frp/server/proxy"
<<<<<<< HEAD

	"github.com/fatedier/golib/control/shutdown"
	"github.com/fatedier/golib/crypto"
=======
>>>>>>> 8ab474cc
)

type ControlManager struct {
	// controls indexed by run id
	ctlsByRunID map[string]*Control

	mu sync.RWMutex
}

func NewControlManager() *ControlManager {
	return &ControlManager{
		ctlsByRunID: make(map[string]*Control),
	}
}

func (cm *ControlManager) Add(runID string, ctl *Control) (oldCtl *Control) {
	cm.mu.Lock()
	defer cm.mu.Unlock()

	oldCtl, ok := cm.ctlsByRunID[runID]
	if ok {
		oldCtl.Replaced(ctl)
	}
	cm.ctlsByRunID[runID] = ctl
	return
}

// we should make sure if it's the same control to prevent delete a new one
func (cm *ControlManager) Del(runID string, ctl *Control) {
	cm.mu.Lock()
	defer cm.mu.Unlock()
	if c, ok := cm.ctlsByRunID[runID]; ok && c == ctl {
		delete(cm.ctlsByRunID, runID)
	}
}

func (cm *ControlManager) GetByID(runID string) (ctl *Control, ok bool) {
	cm.mu.RLock()
	defer cm.mu.RUnlock()
	ctl, ok = cm.ctlsByRunID[runID]
	return
}

type Control struct {
	// all resource managers and controllers
	rc *controller.ResourceController

	// proxy manager
	pxyManager *proxy.Manager

	// plugin manager
	pluginManager *plugin.Manager

	// verifies authentication based on selected method
	authVerifier auth.Verifier

	// login message
	loginMsg *msg.Login

	// control connection
	conn net.Conn

	// put a message in this channel to send it over control connection to client
	sendCh chan (msg.Message)

	// read from this channel to get the next message sent by client
	readCh chan (msg.Message)

	// work connections
	workConnMgr *keeper

	// proxies in one client
	proxies map[string]proxy.Proxy

	// pool count
	poolCount int

	// ports used, for limitations
	portsUsedNum int

	// last time got the Ping message
	lastPing time.Time

	// A new run id will be generated when a new client login.
	// If run id got from login message has same run id, it means it's the same client, so we can
	// replace old controller instantly.
	runID string

	// control status
	status string

	readerShutdown  *shutdown.Shutdown
	writerShutdown  *shutdown.Shutdown
	managerShutdown *shutdown.Shutdown
	allShutdown     *shutdown.Shutdown

	mu sync.RWMutex

	// Server configuration information
	serverCfg config.ServerCommonConf

	xl  *xlog.Logger
	ctx context.Context
}

func NewControl(
	ctx context.Context,
	rc *controller.ResourceController,
	pxyManager *proxy.Manager,
	pluginManager *plugin.Manager,
	authVerifier auth.Verifier,
	ctlConn net.Conn,
	loginMsg *msg.Login,
	serverCfg config.ServerCommonConf,
) *Control {
	poolCount := loginMsg.PoolCount
	if poolCount > int(serverCfg.MaxPoolCount) {
		poolCount = int(serverCfg.MaxPoolCount)
	}
	ctl := &Control{
		rc:              rc,
		pxyManager:      pxyManager,
		pluginManager:   pluginManager,
		authVerifier:    authVerifier,
		conn:            ctlConn,
		loginMsg:        loginMsg,
		sendCh:          make(chan msg.Message, 10),
		readCh:          make(chan msg.Message, 10),
		proxies:         make(map[string]proxy.Proxy),
		poolCount:       poolCount,
		portsUsedNum:    0,
		lastPing:        time.Now(),
		runID:           loginMsg.RunID,
		status:          consts.Working,
		readerShutdown:  shutdown.New(),
		writerShutdown:  shutdown.New(),
		managerShutdown: shutdown.New(),
		allShutdown:     shutdown.New(),
		serverCfg:       serverCfg,
		xl:              xlog.FromContextSafe(ctx),
		ctx:             ctx,
	}
	ctl.workConnMgr = NewKeeper(poolCount, ctl.sendCh, ctl.serverCfg.UserConnTimeout, ctl.xl)
	return ctl
}

// Start send a login success message to client and start working.
func (ctl *Control) Start() {
	loginRespMsg := &msg.LoginResp{
		Version:       version.Full(),
		RunID:         ctl.runID,
		ServerUDPPort: ctl.serverCfg.BindUDPPort,
		Error:         "",
	}
	_ = msg.WriteMsg(ctl.conn, loginRespMsg)

	go ctl.writer()
	for i := 0; i < ctl.poolCount; i++ {
		ctl.sendCh <- &msg.ReqWorkConn{}
	}

	go ctl.manager()
	go ctl.reader()
	go ctl.stoper()
}

func (ctl *Control) RegisterWorkConn(conn net.Conn) error {
	xl := ctl.xl
	defer func() {
		if err := recover(); err != nil {
			xl.Error("panic error: %v", err)
			xl.Error(string(debug.Stack()))
		}
	}()
	if ctl.workConnMgr.AddConn(conn) == nil {
		xl.Debug("new work connection registered")
		return nil
	} else {
		xl.Debug("work connection pool is full, discarding")
		return fmt.Errorf("work connection pool is full, discarding")
	}
}

// When frps get one user connection, we get one work connection from the pool and return it.
// If no workConn available in the pool, send message to frpc to get one or more
// and wait until it is available.
// return an error if wait timeout
func (ctl *Control) GetWorkConn() (workConn net.Conn, err error) {
	xl := ctl.xl
	defer func() {
		if err := recover(); err != nil {
			xl.Error("panic error: %v", err)
			xl.Error(string(debug.Stack()))
		}
	}()

	var ok bool
	// get a work connection from the pool
<<<<<<< HEAD
	workConn, ok = ctl.workConnMgr.GetConn()
	if !ok {
		err = frpErr.ErrCtlClosed
		return
	}
	xl.Debug("get work connection from pool")
=======
	select {
	case workConn, ok = <-ctl.workConnCh:
		if !ok {
			err = frpErr.ErrCtlClosed
			return
		}
		xl.Debug("get work connection from pool")
	default:
		// no work connections available in the poll, send message to frpc to get more
		if err = errors.PanicToError(func() {
			ctl.sendCh <- &msg.ReqWorkConn{}
		}); err != nil {
			return nil, fmt.Errorf("control is already closed")
		}

		select {
		case workConn, ok = <-ctl.workConnCh:
			if !ok {
				err = frpErr.ErrCtlClosed
				xl.Warn("no work connections available, %v", err)
				return
			}

		case <-time.After(time.Duration(ctl.serverCfg.UserConnTimeout) * time.Second):
			err = fmt.Errorf("timeout trying to get work connection")
			xl.Warn("%v", err)
			return
		}
	}

	// When we get a work connection from pool, replace it with a new one.
	_ = errors.PanicToError(func() {
		ctl.sendCh <- &msg.ReqWorkConn{}
	})
>>>>>>> 8ab474cc
	return
}

func (ctl *Control) Replaced(newCtl *Control) {
	xl := ctl.xl
	xl.Info("Replaced by client [%s]", newCtl.runID)
	ctl.runID = ""
	ctl.allShutdown.Start()
}

func (ctl *Control) writer() {
	xl := ctl.xl
	defer func() {
		if err := recover(); err != nil {
			xl.Error("panic error: %v", err)
			xl.Error(string(debug.Stack()))
		}
	}()

	defer ctl.allShutdown.Start()
	defer ctl.writerShutdown.Done()

	encWriter, err := crypto.NewWriter(ctl.conn, []byte(ctl.serverCfg.Token))
	if err != nil {
		xl.Error("crypto new writer error: %v", err)
		ctl.allShutdown.Start()
		return
	}
	for {
		m, ok := <-ctl.sendCh
		if !ok {
			xl.Info("control writer is closing")
			return
		}

		if err := msg.WriteMsg(encWriter, m); err != nil {
			xl.Warn("write message to control connection error: %v", err)
			return
		}
	}
}

func (ctl *Control) reader() {
	xl := ctl.xl
	defer func() {
		if err := recover(); err != nil {
			xl.Error("panic error: %v", err)
			xl.Error(string(debug.Stack()))
		}
	}()

	defer ctl.allShutdown.Start()
	defer ctl.readerShutdown.Done()

	encReader := crypto.NewReader(ctl.conn, []byte(ctl.serverCfg.Token))
	for {
		m, err := msg.ReadMsg(encReader)
		if err != nil {
			if err == io.EOF {
				xl.Debug("control connection closed")
				return
			}
			xl.Warn("read error: %v", err)
			ctl.conn.Close()
			return
		}

		ctl.readCh <- m
	}
}

func (ctl *Control) stoper() {
	xl := ctl.xl
	defer func() {
		if err := recover(); err != nil {
			xl.Error("panic error: %v", err)
			xl.Error(string(debug.Stack()))
		}
	}()

	ctl.allShutdown.WaitStart()

	ctl.conn.Close()
	ctl.readerShutdown.WaitDone()

	close(ctl.readCh)
	ctl.managerShutdown.WaitDone()

	close(ctl.sendCh)
	ctl.writerShutdown.WaitDone()

	ctl.mu.Lock()
	defer ctl.mu.Unlock()

	ctl.workConnMgr.Stop()

	for _, pxy := range ctl.proxies {
		pxy.Close()
		ctl.pxyManager.Del(pxy.GetName())
		metrics.Server.CloseProxy(pxy.GetName(), pxy.GetConf().GetBaseInfo().ProxyType)

		notifyContent := &plugin.CloseProxyContent{
			User: plugin.UserInfo{
				User:  ctl.loginMsg.User,
				Metas: ctl.loginMsg.Metas,
				RunID: ctl.loginMsg.RunID,
			},
			CloseProxy: msg.CloseProxy{
				ProxyName: pxy.GetName(),
			},
		}
		go func() {
			_ = ctl.pluginManager.CloseProxy(notifyContent)
		}()
	}

	ctl.allShutdown.Done()
	xl.Info("client exit success")
	metrics.Server.CloseClient()
}

// block until Control closed
func (ctl *Control) WaitClosed() {
	ctl.allShutdown.WaitDone()
}

func (ctl *Control) manager() {
	xl := ctl.xl
	defer func() {
		if err := recover(); err != nil {
			xl.Error("panic error: %v", err)
			xl.Error(string(debug.Stack()))
		}
	}()

	defer ctl.allShutdown.Start()
	defer ctl.managerShutdown.Done()

	var heartbeatCh <-chan time.Time
	if ctl.serverCfg.TCPMux || ctl.serverCfg.HeartbeatTimeout <= 0 {
		// Don't need application heartbeat here.
		// yamux will do same thing.
	} else {
		heartbeat := time.NewTicker(time.Second)
		defer heartbeat.Stop()
		heartbeatCh = heartbeat.C
	}

	for {
		select {
		case <-heartbeatCh:
			if time.Since(ctl.lastPing) > time.Duration(ctl.serverCfg.HeartbeatTimeout)*time.Second {
				xl.Warn("heartbeat timeout")
				return
			}
		case rawMsg, ok := <-ctl.readCh:
			if !ok {
				return
			}

			switch m := rawMsg.(type) {
			case *msg.NewProxy:
				content := &plugin.NewProxyContent{
					User: plugin.UserInfo{
						User:  ctl.loginMsg.User,
						Metas: ctl.loginMsg.Metas,
						RunID: ctl.loginMsg.RunID,
					},
					NewProxy: *m,
				}
				var remoteAddr string
				retContent, err := ctl.pluginManager.NewProxy(content)
				if err == nil {
					m = &retContent.NewProxy
					remoteAddr, err = ctl.RegisterProxy(m)
				}

				// register proxy in this control
				resp := &msg.NewProxyResp{
					ProxyName: m.ProxyName,
				}
				if err != nil {
					xl.Warn("new proxy [%s] type [%s] error: %v", m.ProxyName, m.ProxyType, err)
					resp.Error = util.GenerateResponseErrorString(fmt.Sprintf("new proxy [%s] error", m.ProxyName), err, ctl.serverCfg.DetailedErrorsToClient)
				} else {
					resp.RemoteAddr = remoteAddr
					xl.Info("new proxy [%s] type [%s] success", m.ProxyName, m.ProxyType)
					metrics.Server.NewProxy(m.ProxyName, m.ProxyType)
				}
				ctl.sendCh <- resp
			case *msg.CloseProxy:
				_ = ctl.CloseProxy(m)
				xl.Info("close proxy [%s] success", m.ProxyName)
			case *msg.Ping:
				content := &plugin.PingContent{
					User: plugin.UserInfo{
						User:  ctl.loginMsg.User,
						Metas: ctl.loginMsg.Metas,
						RunID: ctl.loginMsg.RunID,
					},
					Ping: *m,
				}
				retContent, err := ctl.pluginManager.Ping(content)
				if err == nil {
					m = &retContent.Ping
					err = ctl.authVerifier.VerifyPing(m)
				}
				if err != nil {
					xl.Warn("received invalid ping: %v", err)
					ctl.sendCh <- &msg.Pong{
						Error: util.GenerateResponseErrorString("invalid ping", err, ctl.serverCfg.DetailedErrorsToClient),
					}
					return
				}
				ctl.lastPing = time.Now()
				ctl.sendCh <- &msg.Pong{}
			}
		}
	}
}

func (ctl *Control) RegisterProxy(pxyMsg *msg.NewProxy) (remoteAddr string, err error) {
	var pxyConf config.ProxyConf
	// Load configures from NewProxy message and check.
	pxyConf, err = config.NewProxyConfFromMsg(pxyMsg, ctl.serverCfg)
	if err != nil {
		return
	}

	// User info
	userInfo := plugin.UserInfo{
		User:  ctl.loginMsg.User,
		Metas: ctl.loginMsg.Metas,
		RunID: ctl.runID,
	}

	// NewProxy will return a interface Proxy.
	// In fact it create different proxies by different proxy type, we just call run() here.
	pxy, err := proxy.NewProxy(ctl.ctx, userInfo, ctl.rc, ctl.poolCount, ctl.GetWorkConn, pxyConf, ctl.serverCfg)
	if err != nil {
		return remoteAddr, err
	}

	// Check ports used number in each client
	if ctl.serverCfg.MaxPortsPerClient > 0 {
		ctl.mu.Lock()
		if ctl.portsUsedNum+pxy.GetUsedPortsNum() > int(ctl.serverCfg.MaxPortsPerClient) {
			ctl.mu.Unlock()
			err = fmt.Errorf("exceed the max_ports_per_client")
			return
		}
		ctl.portsUsedNum += pxy.GetUsedPortsNum()
		ctl.mu.Unlock()

		defer func() {
			if err != nil {
				ctl.mu.Lock()
				ctl.portsUsedNum -= pxy.GetUsedPortsNum()
				ctl.mu.Unlock()
			}
		}()
	}

	remoteAddr, err = pxy.Run()
	if err != nil {
		return
	}
	defer func() {
		if err != nil {
			pxy.Close()
		}
	}()

	err = ctl.pxyManager.Add(pxyMsg.ProxyName, pxy)
	if err != nil {
		return
	}

	ctl.mu.Lock()
	ctl.proxies[pxy.GetName()] = pxy
	ctl.mu.Unlock()
	return
}

func (ctl *Control) CloseProxy(closeMsg *msg.CloseProxy) (err error) {
	ctl.mu.Lock()
	pxy, ok := ctl.proxies[closeMsg.ProxyName]
	if !ok {
		ctl.mu.Unlock()
		return
	}

	if ctl.serverCfg.MaxPortsPerClient > 0 {
		ctl.portsUsedNum -= pxy.GetUsedPortsNum()
	}
	pxy.Close()
	ctl.pxyManager.Del(pxy.GetName())
	delete(ctl.proxies, closeMsg.ProxyName)
	ctl.mu.Unlock()

	metrics.Server.CloseProxy(pxy.GetName(), pxy.GetConf().GetBaseInfo().ProxyType)

	notifyContent := &plugin.CloseProxyContent{
		User: plugin.UserInfo{
			User:  ctl.loginMsg.User,
			Metas: ctl.loginMsg.Metas,
			RunID: ctl.loginMsg.RunID,
		},
		CloseProxy: msg.CloseProxy{
			ProxyName: pxy.GetName(),
		},
	}
	go func() {
		_ = ctl.pluginManager.CloseProxy(notifyContent)
	}()

	return
}<|MERGE_RESOLUTION|>--- conflicted
+++ resolved
@@ -23,10 +23,6 @@
 	"sync"
 	"time"
 
-	"github.com/fatedier/golib/control/shutdown"
-	"github.com/fatedier/golib/crypto"
-	"github.com/fatedier/golib/errors"
-
 	"github.com/fatedier/frp/pkg/auth"
 	"github.com/fatedier/frp/pkg/config"
 	"github.com/fatedier/frp/pkg/consts"
@@ -39,12 +35,9 @@
 	"github.com/fatedier/frp/server/controller"
 	"github.com/fatedier/frp/server/metrics"
 	"github.com/fatedier/frp/server/proxy"
-<<<<<<< HEAD
 
 	"github.com/fatedier/golib/control/shutdown"
 	"github.com/fatedier/golib/crypto"
-=======
->>>>>>> 8ab474cc
 )
 
 type ControlManager struct {
@@ -243,49 +236,12 @@
 
 	var ok bool
 	// get a work connection from the pool
-<<<<<<< HEAD
 	workConn, ok = ctl.workConnMgr.GetConn()
 	if !ok {
 		err = frpErr.ErrCtlClosed
 		return
 	}
 	xl.Debug("get work connection from pool")
-=======
-	select {
-	case workConn, ok = <-ctl.workConnCh:
-		if !ok {
-			err = frpErr.ErrCtlClosed
-			return
-		}
-		xl.Debug("get work connection from pool")
-	default:
-		// no work connections available in the poll, send message to frpc to get more
-		if err = errors.PanicToError(func() {
-			ctl.sendCh <- &msg.ReqWorkConn{}
-		}); err != nil {
-			return nil, fmt.Errorf("control is already closed")
-		}
-
-		select {
-		case workConn, ok = <-ctl.workConnCh:
-			if !ok {
-				err = frpErr.ErrCtlClosed
-				xl.Warn("no work connections available, %v", err)
-				return
-			}
-
-		case <-time.After(time.Duration(ctl.serverCfg.UserConnTimeout) * time.Second):
-			err = fmt.Errorf("timeout trying to get work connection")
-			xl.Warn("%v", err)
-			return
-		}
-	}
-
-	// When we get a work connection from pool, replace it with a new one.
-	_ = errors.PanicToError(func() {
-		ctl.sendCh <- &msg.ReqWorkConn{}
-	})
->>>>>>> 8ab474cc
 	return
 }
 
