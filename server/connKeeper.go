--- conflicted
+++ resolved
@@ -1,262 +1,225 @@
-// connKeeper
-package server
-
-import (
-	"container/list"
-	"errors"
-	"io"
-	"io/ioutil"
-	"log"
-	"net"
-	"sync"
-	"time"
-
-	"github.com/fatedier/frp/utils/xlog"
-
-	"github.com/fatedier/frp/models/msg"
-	gerrors "github.com/fatedier/golib/errors"
-	gnet "github.com/fatedier/golib/net"
-)
-
-var (
-	errConnPoolFull     = errors.New("Connection pool is full")
-	errConnKeeperClosed = errors.New("Connection keeper is closed")
-)
-
-type keeper struct {
-	connList    *list.List
-	maxcount    int
-	connCount   int32
-	lock        sync.Locker
-	waitTimeout time.Duration
-	bClosed     bool
-	logger      *xlog.Logger
-
-	connReq     chan struct{}
-	connResp    chan net.Conn
-	connWait    chan struct{}
-	controlChan chan (msg.Message)
-}
-
-type aliveConn struct {
-	net.Conn
-	c chan struct{}
-}
-
-func NewKeeper(MaxPoolCount int, ctlChan chan (msg.Message), timeout int64, logger *xlog.Logger) *keeper {
-	k := &keeper{
-		connList:    list.New(),
-		connCount:   0,
-		maxcount:    MaxPoolCount,
-		connReq:     make(chan struct{}, 999),
-		connResp:    make(chan net.Conn, 999),
-		connWait:    make(chan struct{}),
-		controlChan: ctlChan,
-		lock:        &sync.Mutex{},
-		logger:      logger,
-		waitTimeout: time.Second * time.Duration(timeout),
-	}
-	go k.connFactory()
-	return k
-}
-
-func (k *keeper) activeWait() {
-	select {
-	case k.connWait <- struct{}{}:
-	default:
-	}
-}
-
-func (k *keeper) requireWorkConn() {
-<<<<<<< HEAD
-	defer func() {
-		if e := recover(); e != nil {
-			k.logger.Info("%v", e)
-		}
-	}()
-	if !k.bClosed {
-		k.controlChan <- &msg.ReqWorkConn{}
-	}
-=======
-	gerrors.PanicToError(func() {
-		k.controlChan <- &msg.ReqWorkConn{}
-	})
->>>>>>> b562f45c
-}
-
-func (k *keeper) AddConn(c net.Conn) error {
-	if k.bClosed {
-		return errConnPoolFull
-	}
-	k.lock.Lock()
-	defer k.lock.Unlock()
-	if k.bClosed {
-		return errConnKeeperClosed
-	}
-	if k.connList.Len() >= k.maxcount+10 { // 允许10个额外的连接
-		return errConnPoolFull
-	}
-
-	// 对于tcp连接（目前都是），设置keepalive并开始守护
-	switch c.(type) {
-	case *fushionConn:
-		{
-			c = &aliveConn{
-				Conn: c,
-				c:    make(chan struct{}),
-			}
-			go k.keepalive(c.(*aliveConn))
-		}
-	case *gnet.SharedConn:
-		{
-			c = &aliveConn{
-				Conn: c,
-				c:    make(chan struct{}),
-			}
-			go k.keepalive(c.(*aliveConn))
-		}
-	}
-	k.connList.PushBack(c)
-	k.activeWait() // 唤醒等待新连接的factory routine
-	if k.maxcount > 0 {
-		log.Println(k.connList.Len(), "in pool, max", k.maxcount)
-		log.Println(k.connList.Len(), "in pool, max", k.maxcount)
-	}
-	return nil
-}
-
-func (k *keeper) keepalive(c *aliveConn) {
-	defer func() {
-		close(c.c)
-	}()
-	_, e := io.Copy(ioutil.Discard, c.Conn)
-	if k.bClosed { // keeper已停止，忽略一切错误
-		return
-	}
-
-	if op, ok := e.(*net.OpError); !ok || !op.Timeout() {
-		// 该连接异常断开，从pool中删除连接并申请一个新连接
-		k.lock.Lock()
-		defer k.lock.Unlock()
-		log.Println("[keepalive] error", e)
-		c.Close()
-		for it := k.connList.Front(); it.Next() != nil; it = it.Next() {
-			if it.Value == c {
-				k.connList.Remove(it) // 不用去管connWait，下次尝试会自然失败
-				break
-			}
-		}
-		if k.connList.Len() < k.maxcount {
-			k.requireWorkConn() // 发起新连接申请
-		}
-		return
-	}
-	c.SetDeadline(time.Time{}) // 连接被使用，取消deadline
-}
-
-func (k *keeper) popConn() net.Conn {
-	k.lock.Lock()
-	defer k.lock.Unlock()
-	k.logger.Info("popping net.Conn")
-	if k.connList.Len() > 0 { // pool 中还在连接
-		c := k.connList.Remove(k.connList.Front()).(net.Conn)
-		if conn, ok := c.(*aliveConn); ok { // 是正在keepalive的conn，取消keepalive，并等在取消完成
-			conn.SetReadDeadline(time.Now())
-			<-conn.c
-			c = conn.Conn
-		}
-		if k.connList.Len() > 0 {
-			k.activeWait() // 如果还有剩余的连接，持续唤醒
-		}
-		if k.connList.Len() < k.maxcount && !k.bClosed {
-			k.requireWorkConn()
-		}
-		k.logger.Info("here you go, %d in stock", k.connCount)
-		return c
-	} else {
-		k.logger.Info("we're exhausted")
-		return nil
-	}
-}
-
-func (k *keeper) connFactory() {
-	for {
-		if _, ok := <-k.connReq; !ok { // 等待获取连接请求
-			return
-		}
-		go func() {
-			c := k.popConn() // 尝试从pool中直接获得一个conn
-			if c == nil && k.maxcount == 0 {
-				k.requireWorkConn() // 没有pool，必须直接获得连接
-			}
-			if c == nil {
-				t := time.NewTimer(k.waitTimeout)
-				for {
-					select {
-					case <-t.C:
-						{
-							k.logger.Warn("timeout getting a working connection")
-							k.connResp <- nil // 等待超时，放弃获取连接，返回一个nil
-							return
-						}
-					case <-k.connWait: // 获得了一个机会
-						{
-							if c = k.popConn(); c != nil { // 成功抢到了连接，停止计时并返回
-								t.Stop()
-								k.connResp <- c
-								return
-							}
-						}
-					}
-				}
-			} else {
-				k.connResp <- c
-			}
-		}()
-	}
-}
-
-<<<<<<< HEAD
-func (k *keeper) GetConn() (c net.Conn, success bool) {
-	defer func() {
-		if err := recover(); err != nil {
-			c = nil
-			success = false
-		}
-	}()
-	k.connReq <- struct{}{} // 请求获得一个连接
-	c = <-k.connResp        // 等待连接, 在超时前必定会获得一个结果，失败则是nil
-	return c, c != nil
-=======
-func (k *keeper) GetConn() (net.Conn, bool) {
-	if gerrors.PanicToError(func() { k.connReq <- struct{}{} }) == nil {
-		c := <-k.connResp // 等待连接, 在超时前必定会获得一个结果，失败则是nil
-		return c, c != nil
-	} else {
-		return nil, false
-	}
->>>>>>> b562f45c
-}
-
-func (k *keeper) Stop() {
-	k.lock.Lock()
-	defer k.logger.Info("ConnKeeper stopped")
-	k.logger.Info("ConnKeeper stopping")
-	k.bClosed = true
-	close(k.connReq) // stop connFactory
-<<<<<<< HEAD
-	k.lock.Unlock()
-	for c := k.popConn(); c != nil; c = k.popConn() { // 关闭所有连接，同时会自动禁用所有keepalive
-		k.logger.Info("closing")
-=======
-	var c net.Conn
-	for { // 关闭所有连接，同时会自动禁用所有keepalive
-		c = k.popConn()
-		if c == nil {
-			return
-		}
->>>>>>> b562f45c
-		c.Close()
-	}
-	k.logger.Info("ok")
-}
+// connKeeper
+package server
+
+import (
+	"container/list"
+	"errors"
+	"io"
+	"io/ioutil"
+	"net"
+	"sync"
+	"time"
+
+	"github.com/fatedier/frp/utils/xlog"
+
+	"github.com/fatedier/frp/models/msg"
+	gerrors "github.com/fatedier/golib/errors"
+	gnet "github.com/fatedier/golib/net"
+)
+
+var (
+	errConnPoolFull     = errors.New("Connection pool is full")
+	errConnKeeperClosed = errors.New("Connection keeper is closed")
+)
+
+type keeper struct {
+	connList    *list.List
+	maxcount    int
+	connCount   int32
+	lock        sync.Locker
+	waitTimeout time.Duration
+	bClosed     bool
+	logger      *xlog.Logger
+
+	connReq     chan struct{}
+	connResp    chan net.Conn
+	connWait    chan struct{}
+	controlChan chan (msg.Message)
+}
+
+type aliveConn struct {
+	net.Conn
+	c chan struct{}
+}
+
+func NewKeeper(MaxPoolCount int, ctlChan chan (msg.Message), timeout int64, logger *xlog.Logger) *keeper {
+	k := &keeper{
+		connList:    list.New(),
+		connCount:   0,
+		maxcount:    MaxPoolCount,
+		connReq:     make(chan struct{}, 999),
+		connResp:    make(chan net.Conn, 999),
+		connWait:    make(chan struct{}),
+		controlChan: ctlChan,
+		lock:        &sync.Mutex{},
+		logger:      logger,
+		waitTimeout: time.Second * time.Duration(timeout),
+	}
+	go k.connFactory()
+	return k
+}
+
+func (k *keeper) activeWait() {
+	select {
+	case k.connWait <- struct{}{}:
+	default:
+	}
+}
+
+func (k *keeper) requireWorkConn() {
+	gerrors.PanicToError(func() {
+		k.controlChan <- &msg.ReqWorkConn{}
+	})
+}
+
+func (k *keeper) AddConn(c net.Conn) error {
+	if k.bClosed {
+		return errConnKeeperClosed
+	}
+	k.lock.Lock()
+	defer k.lock.Unlock()
+	if k.connList.Len() >= k.maxcount+10 { // 允许10个额外的连接
+		return errConnPoolFull
+	}
+
+	// 对于tcp连接（目前都是），设置keepalive并开始守护
+	switch c.(type) {
+	case *fushionConn:
+		{
+			c = &aliveConn{
+				Conn: c,
+				c:    make(chan struct{}),
+			}
+			go k.keepalive(c.(*aliveConn))
+		}
+	case *gnet.SharedConn:
+		{
+			c = &aliveConn{
+				Conn: c,
+				c:    make(chan struct{}),
+			}
+			go k.keepalive(c.(*aliveConn))
+		}
+	}
+	k.connList.PushBack(c)
+	k.activeWait() // 唤醒等待新连接的factory routine
+	if k.maxcount > 0 {
+		//log.Println(k.connList.Len(), "in pool, max", k.maxcount)
+	}
+	return nil
+}
+
+func (k *keeper) keepalive(c *aliveConn) {
+	defer func() {
+		close(c.c)
+	}()
+	_, e := io.Copy(ioutil.Discard, c.Conn)
+	if k.bClosed { // keeper已停止，忽略一切错误
+		return
+	}
+
+	if op, ok := e.(*net.OpError); !ok || !op.Timeout() {
+		// 该连接异常断开，从pool中删除连接并申请一个新连接
+		k.lock.Lock()
+		defer k.lock.Unlock()
+		k.logger.Info("[keepalive] error: %v", e)
+		c.Close()
+		for it := k.connList.Front(); it.Next() != nil; it = it.Next() {
+			if it.Value == c {
+				k.connList.Remove(it) // 不用去管connWait，下次尝试会自然失败
+				break
+			}
+		}
+		if k.connList.Len() < k.maxcount {
+			k.requireWorkConn() // 发起新连接申请
+		}
+		return
+	}
+	c.SetDeadline(time.Time{}) // 连接被使用，取消deadline
+}
+
+func (k *keeper) popConn() net.Conn {
+	k.lock.Lock()
+	defer k.lock.Unlock()
+	if k.connList.Len() > 0 { // pool 中还在连接
+		c := k.connList.Remove(k.connList.Front()).(net.Conn)
+		if conn, ok := c.(*aliveConn); ok { // 是正在keepalive的conn，取消keepalive，并等在取消完成
+			conn.SetReadDeadline(time.Now())
+			<-conn.c
+			c = conn.Conn
+		}
+		if k.connList.Len() > 0 {
+			k.activeWait() // 如果还有剩余的连接，持续唤醒
+		}
+		if k.connList.Len() < k.maxcount && !k.bClosed {
+			k.requireWorkConn()
+		}
+		return c
+	} else {
+		return nil
+	}
+}
+
+func (k *keeper) connFactory() {
+	for {
+		if _, ok := <-k.connReq; !ok { // 等待获取连接请求
+			return
+		}
+		go func() {
+			c := k.popConn() // 尝试从pool中直接获得一个conn
+			if c == nil && k.maxcount == 0 {
+				k.requireWorkConn() // 没有pool，必须直接获得连接
+			}
+			if c == nil {
+				t := time.NewTimer(k.waitTimeout)
+				for {
+					select {
+					case <-t.C:
+						{
+							k.logger.Warn("timeout getting a working connection")
+							k.connResp <- nil // 等待超时，放弃获取连接，返回一个nil
+							return
+						}
+					case <-k.connWait: // 获得了一个机会
+						{
+							if c = k.popConn(); c != nil { // 成功抢到了连接，停止计时并返回
+								t.Stop()
+								k.connResp <- c
+								return
+							}
+						}
+					}
+				}
+			} else {
+				k.connResp <- c
+			}
+		}()
+	}
+}
+
+func (k *keeper) GetConn() (c net.Conn, success bool) {
+	if gerrors.PanicToError(func() { k.connReq <- struct{}{} }) == nil {
+		c := <-k.connResp // 等待连接, 在超时前必定会获得一个结果，失败则是nil
+		return c, c != nil
+	} else {
+		return nil, false
+	}
+}
+
+func (k *keeper) Stop() {
+	k.lock.Lock()
+	defer k.logger.Info("ConnKeeper stopped")
+	k.logger.Info("ConnKeeper stopping")
+	k.bClosed = true
+	close(k.connReq) // stop connFactory
+	k.lock.Unlock()
+	var c net.Conn
+	for { // 关闭所有连接，同时会自动禁用所有keepalive
+		c = k.popConn()
+		if c == nil {
+			return
+		}
+		c.Close()
+	}
+	k.logger.Info("ok")
+}