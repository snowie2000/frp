--- conflicted
+++ resolved
@@ -20,10 +20,6 @@
 	"crypto/tls"
 	"fmt"
 	"io"
-<<<<<<< HEAD
-	"io/ioutil"
-=======
->>>>>>> 8ab474cc
 	"net"
 	"net/http"
 	"sort"
@@ -31,7 +27,7 @@
 	"time"
 
 	"github.com/fatedier/golib/net/mux"
-	fmux "github.com/hashicorp/yamux"
+	fmux "github.com/libp2p/go-yamux"
 
 	"github.com/fatedier/frp/assets"
 	"github.com/fatedier/frp/pkg/auth"
@@ -54,13 +50,6 @@
 	"github.com/fatedier/frp/server/ports"
 	"github.com/fatedier/frp/server/proxy"
 	"github.com/fatedier/frp/server/visitor"
-<<<<<<< HEAD
-	gnet "github.com/fatedier/golib/net"
-
-	"github.com/fatedier/golib/net/mux"
-	fmux "github.com/libp2p/go-yamux"
-=======
->>>>>>> 8ab474cc
 )
 
 const (
@@ -403,13 +392,6 @@
 			return
 		}
 
-		// enable tcp keepalive
-		if sc, ok := c.(*gnet.SharedConn); ok {
-			if tcpc, ok := sc.Conn.(*net.TCPConn); ok {
-				tcpc.SetKeepAlive(true)
-				tcpc.SetKeepAlivePeriod(time.Minute)
-			}
-		}
 		// inject xlog object into net.Conn context
 		xl := xlog.New()
 		ctx := context.Background()
