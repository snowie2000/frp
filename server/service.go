// Copyright 2017 fatedier, fatedier@gmail.com
//
// Licensed under the Apache License, Version 2.0 (the "License");
// you may not use this file except in compliance with the License.
// You may obtain a copy of the License at
//
//     http://www.apache.org/licenses/LICENSE-2.0
//
// Unless required by applicable law or agreed to in writing, software
// distributed under the License is distributed on an "AS IS" BASIS,
// WITHOUT WARRANTIES OR CONDITIONS OF ANY KIND, either express or implied.
// See the License for the specific language governing permissions and
// limitations under the License.

package server

import (
	"bytes"
	"context"
	"crypto/rand"
	"crypto/rsa"
	"crypto/tls"
	"crypto/x509"
	"encoding/pem"
	"fmt"
	"io"
	"io/ioutil"
	"math/big"
	"net"
	"net/http"
	"time"

	"github.com/fatedier/frp/assets"
	"github.com/fatedier/frp/models/auth"
	"github.com/fatedier/frp/models/config"
	modelmetrics "github.com/fatedier/frp/models/metrics"
	"github.com/fatedier/frp/models/msg"
	"github.com/fatedier/frp/models/nathole"
	plugin "github.com/fatedier/frp/models/plugin/server"
	"github.com/fatedier/frp/server/controller"
	"github.com/fatedier/frp/server/group"
	"github.com/fatedier/frp/server/metrics"
	"github.com/fatedier/frp/server/ports"
	"github.com/fatedier/frp/server/proxy"
	"github.com/fatedier/frp/utils/log"
	frpNet "github.com/fatedier/frp/utils/net"
	"github.com/fatedier/frp/utils/tcpmux"
	"github.com/fatedier/frp/utils/util"
	"github.com/fatedier/frp/utils/version"
	"github.com/fatedier/frp/utils/vhost"
	"github.com/fatedier/frp/utils/xlog"
	gnet "github.com/fatedier/golib/net"

	"github.com/fatedier/golib/net/mux"
	fmux "github.com/hashicorp/yamux"
)

const (
	connReadTimeout       time.Duration = 10 * time.Second
	vhostReadWriteTimeout time.Duration = 30 * time.Second
)

// Server service
type Service struct {
	// Dispatch connections to different handlers listen on same port
	muxer *mux.Mux

	// Accept connections from client
	listener net.Listener

	// Accept connections using kcp
	kcpListener net.Listener

	// Accept connections using websocket
	websocketListener net.Listener

	// Accept frp tls connections
	tlsListener net.Listener

	// Manage all controllers
	ctlManager *ControlManager

	// Manage all proxies
	pxyManager *proxy.ProxyManager

	// Manage all plugins
	pluginManager *plugin.Manager

	// HTTP vhost router
	httpVhostRouter *vhost.VhostRouters

	// All resource managers and controllers
	rc *controller.ResourceController

	// Verifies authentication based on selected method
	authVerifier auth.Verifier

	tlsConfig *tls.Config

	cfg config.ServerCommonConf
}

func NewService(cfg config.ServerCommonConf) (svr *Service, err error) {
	svr = &Service{
		ctlManager:    NewControlManager(),
		pxyManager:    proxy.NewProxyManager(),
		pluginManager: plugin.NewManager(),
		rc: &controller.ResourceController{
			VisitorManager: controller.NewVisitorManager(),
			TcpPortManager: ports.NewPortManager("tcp", cfg.ProxyBindAddr, cfg.AllowPorts),
			UdpPortManager: ports.NewPortManager("udp", cfg.ProxyBindAddr, cfg.AllowPorts),
		},
		httpVhostRouter: vhost.NewVhostRouters(),
		authVerifier:    auth.NewAuthVerifier(cfg.AuthServerConfig),
		tlsConfig:       generateTLSConfig(),
		cfg:             cfg,
	}

	// Create tcpmux httpconnect multiplexer.
	if cfg.TcpMuxHttpConnectPort > 0 {
		var l net.Listener
		l, err = net.Listen("tcp", fmt.Sprintf("%s:%d", cfg.ProxyBindAddr, cfg.TcpMuxHttpConnectPort))
		if err != nil {
			err = fmt.Errorf("Create server listener error, %v", err)
			return
		}

		svr.rc.TcpMuxHttpConnectMuxer, err = tcpmux.NewHttpConnectTcpMuxer(l, vhostReadWriteTimeout)
		if err != nil {
			err = fmt.Errorf("Create vhost tcpMuxer error, %v", err)
			return
		}
		log.Info("tcpmux httpconnect multiplexer listen on %s:%d", cfg.ProxyBindAddr, cfg.TcpMuxHttpConnectPort)
	}

	// Init all plugins
	for name, options := range cfg.HTTPPlugins {
		svr.pluginManager.Register(plugin.NewHTTPPluginOptions(options))
		log.Info("plugin [%s] has been registered", name)
	}
	svr.rc.PluginManager = svr.pluginManager

	// Init group controller
	svr.rc.TcpGroupCtl = group.NewTcpGroupCtl(svr.rc.TcpPortManager)

	// Init HTTP group controller
	svr.rc.HTTPGroupCtl = group.NewHTTPGroupController(svr.httpVhostRouter)

	// Init TCP mux group controller
	svr.rc.TcpMuxGroupCtl = group.NewTcpMuxGroupCtl(svr.rc.TcpMuxHttpConnectMuxer)

	// Init 404 not found page
	vhost.NotFoundPagePath = cfg.Custom404Page

	var (
		httpMuxOn  bool
		httpsMuxOn bool
	)
	if cfg.BindAddr == cfg.ProxyBindAddr {
		if cfg.BindPort == cfg.VhostHttpPort {
			httpMuxOn = true
		}
		if cfg.BindPort == cfg.VhostHttpsPort {
			httpsMuxOn = true
		}
	}

	// Listen for accepting connections from client.
	ln, err := net.Listen("tcp", fmt.Sprintf("%s:%d", cfg.BindAddr, cfg.BindPort))
	if err != nil {
		err = fmt.Errorf("Create server listener error, %v", err)
		return
	}

	svr.muxer = mux.NewMux(ln)
	go svr.muxer.Serve()
	ln = svr.muxer.DefaultListener()

	svr.listener = ln
	log.Info("frps tcp listen on %s:%d", cfg.BindAddr, cfg.BindPort)

	// Listen for accepting connections from client using kcp protocol.
	if cfg.KcpBindPort > 0 {
		svr.kcpListener, err = frpNet.ListenKcp(cfg.BindAddr, cfg.KcpBindPort)
		if err != nil {
			err = fmt.Errorf("Listen on kcp address udp [%s:%d] error: %v", cfg.BindAddr, cfg.KcpBindPort, err)
			return
		}
		log.Info("frps kcp listen on udp %s:%d", cfg.BindAddr, cfg.KcpBindPort)
	}

	// Listen for accepting connections from client using websocket protocol.
	websocketPrefix := []byte("GET " + frpNet.FrpWebsocketPath)
	websocketLn := svr.muxer.Listen(0, uint32(len(websocketPrefix)), func(data []byte) bool {
		return bytes.Equal(data, websocketPrefix)
	})
	svr.websocketListener = frpNet.NewWebsocketListener(websocketLn)

	// Create http vhost muxer.
	if cfg.VhostHttpPort > 0 {
		rp := vhost.NewHttpReverseProxy(vhost.HttpReverseProxyOptions{
			ResponseHeaderTimeoutS: cfg.VhostHttpTimeout,
		}, svr.httpVhostRouter)
		svr.rc.HttpReverseProxy = rp

		address := fmt.Sprintf("%s:%d", cfg.ProxyBindAddr, cfg.VhostHttpPort)
		server := &http.Server{
			Addr:    address,
			Handler: rp,
		}
		var l net.Listener
		if httpMuxOn {
			l = svr.muxer.ListenHttp(1)
		} else {
			l, err = net.Listen("tcp", address)
			if err != nil {
				err = fmt.Errorf("Create vhost http listener error, %v", err)
				return
			}
		}
		go server.Serve(l)
		log.Info("http service listen on %s:%d", cfg.ProxyBindAddr, cfg.VhostHttpPort)
	}

	// Create https vhost muxer.
	if cfg.VhostHttpsPort > 0 {
		var l net.Listener
		if httpsMuxOn {
			l = svr.muxer.ListenHttps(1)
		} else {
			l, err = net.Listen("tcp", fmt.Sprintf("%s:%d", cfg.ProxyBindAddr, cfg.VhostHttpsPort))
			if err != nil {
				err = fmt.Errorf("Create server listener error, %v", err)
				return
			}
		}

		svr.rc.VhostHttpsMuxer, err = vhost.NewHttpsMuxer(l, vhostReadWriteTimeout)
		if err != nil {
			err = fmt.Errorf("Create vhost httpsMuxer error, %v", err)
			return
		}
		log.Info("https service listen on %s:%d", cfg.ProxyBindAddr, cfg.VhostHttpsPort)
	}

	// frp tls listener
	svr.tlsListener = svr.muxer.Listen(1, 1, func(data []byte) bool {
		return int(data[0]) == frpNet.FRP_TLS_HEAD_BYTE
	})

	// Create nat hole controller.
	if cfg.BindUdpPort > 0 {
		var nc *nathole.NatHoleController
		addr := fmt.Sprintf("%s:%d", cfg.BindAddr, cfg.BindUdpPort)
		nc, err = nathole.NewNatHoleController(addr)
		if err != nil {
			err = fmt.Errorf("Create nat hole controller error, %v", err)
			return
		}
		svr.rc.NatHoleController = nc
		log.Info("nat hole udp service listen on %s:%d", cfg.BindAddr, cfg.BindUdpPort)
	}

	var statsEnable bool
	// Create dashboard web server.
	if cfg.DashboardPort > 0 {
		// Init dashboard assets
		err = assets.Load(cfg.AssetsDir)
		if err != nil {
			err = fmt.Errorf("Load assets error: %v", err)
			return
		}

		err = svr.RunDashboardServer(cfg.DashboardAddr, cfg.DashboardPort)
		if err != nil {
			err = fmt.Errorf("Create dashboard web server error, %v", err)
			return
		}
		log.Info("Dashboard listen on %s:%d", cfg.DashboardAddr, cfg.DashboardPort)
		statsEnable = true
	}
	if statsEnable {
		modelmetrics.EnableMem()
		if cfg.EnablePrometheus {
			modelmetrics.EnablePrometheus()
		}
	}
	return
}

func (svr *Service) Run() {
	if svr.rc.NatHoleController != nil {
		go svr.rc.NatHoleController.Run()
	}
	if svr.cfg.KcpBindPort > 0 {
		go svr.HandleListener(svr.kcpListener)
	}

	go svr.HandleListener(svr.websocketListener)
	go svr.HandleListener(svr.tlsListener)

	svr.HandleListener(svr.listener)
}

func (svr *Service) handleConnection(ctx context.Context, conn net.Conn) {
	xl := xlog.FromContextSafe(ctx)

	var (
		rawMsg msg.Message
		err    error
	)

	conn.SetReadDeadline(time.Now().Add(connReadTimeout))
	if rawMsg, err = msg.ReadMsg(conn); err != nil {
		log.Trace("Failed to read message: %v", err)
		conn.Close()
		return
	}
	conn.SetReadDeadline(time.Time{})

	switch m := rawMsg.(type) {
	case *msg.Login:
		// server plugin hook
		content := &plugin.LoginContent{
			Login: *m,
		}
		retContent, err := svr.pluginManager.Login(content)
		if err == nil {
			m = &retContent.Login
			err = svr.RegisterControl(conn, m)
		}

		// If login failed, send error message there.
		// Otherwise send success message in control's work goroutine.
		if err != nil {
			xl.Warn("register control error: %v", err)
			msg.WriteMsg(conn, &msg.LoginResp{
				Version: version.Full(),
				Error:   util.GenerateResponseErrorString("register control error", err, svr.cfg.DetailedErrorsToClient),
			})
			conn.Close()
		}
	case *msg.NewWorkConn:
		if err := svr.RegisterWorkConn(conn, m); err != nil {
			conn.Close()
		}
	case *msg.NewVisitorConn:
		if err = svr.RegisterVisitorConn(conn, m); err != nil {
			xl.Warn("register visitor conn error: %v", err)
			msg.WriteMsg(conn, &msg.NewVisitorConnResp{
				ProxyName: m.ProxyName,
				Error:     util.GenerateResponseErrorString("register visitor conn error", err, svr.cfg.DetailedErrorsToClient),
			})
			conn.Close()
		} else {
			msg.WriteMsg(conn, &msg.NewVisitorConnResp{
				ProxyName: m.ProxyName,
				Error:     "",
			})
		}
	default:
		log.Warn("Error message type for the new connection [%s]", conn.RemoteAddr().String())
		conn.Close()
	}
}

func (svr *Service) HandleListener(l net.Listener) {
	// Listen for incoming connections from client.
	for {
		c, err := l.Accept()
		if err != nil {
			log.Warn("Listener for incoming connections from client closed")
			return
		}

		// enable tcp keepalive
		if sc, ok := c.(*gnet.SharedConn); ok {
			if tcpc, ok := sc.Conn.(*net.TCPConn); ok {
				tcpc.SetKeepAlive(true)
				tcpc.SetKeepAlivePeriod(time.Minute)
			}
		}
		// inject xlog object into net.Conn context
		xl := xlog.New()
		ctx := context.Background()

		c = frpNet.NewContextConn(c, xlog.NewContext(ctx, xl))

		log.Trace("start check TLS connection...")
		originConn := c
		c, err = frpNet.CheckAndEnableTLSServerConnWithTimeout(c, svr.tlsConfig, svr.cfg.TlsOnly, connReadTimeout)
		if err != nil {
			log.Warn("CheckAndEnableTLSServerConnWithTimeout error: %v", err)
			originConn.Close()
			continue
		}
		log.Trace("success check TLS connection")

		// Start a new goroutine for dealing connections.
<<<<<<< HEAD
		go func(frpConn net.Conn) {
			dealFn := func(conn net.Conn) {
				var rawMsg msg.Message
				conn.SetReadDeadline(time.Now().Add(connReadTimeout))
				if rawMsg, err = msg.ReadMsg(conn); err != nil {
					log.Trace("Failed to read message: %v", err)
					conn.Close()
					return
				}
				conn.SetReadDeadline(time.Time{})

				switch m := rawMsg.(type) {
				case *msg.Login:
					// server plugin hook
					content := &plugin.LoginContent{
						Login: *m,
					}
					retContent, err := svr.pluginManager.Login(content)
					if err == nil {
						m = &retContent.Login
						err = svr.RegisterControl(conn, m)
					}

					// If login failed, send error message there.
					// Otherwise send success message in control's work goroutine.
					if err != nil {
						xl.Warn("register control error: %v", err)
						msg.WriteMsg(conn, &msg.LoginResp{
							Version: version.Full(),
							Error:   util.GenerateResponseErrorString("register control error", err, svr.cfg.DetailedErrorsToClient),
						})
						conn.Close()
					}
				case *msg.NewWorkConn:
					if err := svr.RegisterWorkConn(conn, m); err != nil {
						conn.Close()
					}
				case *msg.NewVisitorConn:
					if err = svr.RegisterVisitorConn(conn, m); err != nil {
						xl.Warn("register visitor conn error: %v", err)
						msg.WriteMsg(conn, &msg.NewVisitorConnResp{
							ProxyName: m.ProxyName,
							Error:     util.GenerateResponseErrorString("register visitor conn error", err, svr.cfg.DetailedErrorsToClient),
						})
						conn.Close()
					} else {
						msg.WriteMsg(conn, &msg.NewVisitorConnResp{
							ProxyName: m.ProxyName,
							Error:     "",
						})
					}
				default:
					log.Warn("Error message type for the new connection [%s]", conn.RemoteAddr().String())
					conn.Close()
				}
			}

			isMuxReq := svr.cfg.TcpMux
			if isMuxReq {
				checkByte := make([]byte, 1)
				if n, err := frpConn.Read(checkByte); n != 1 || err != nil { // first byte must be read
					return
				}
				switch checkByte[0] { // check if it's actually a normal connection
				case msg.TypeLogin:
					fallthrough
				case msg.TypeNewWorkConn:
					fallthrough
				case msg.TypeNewVisitorConn:
					isMuxReq = false
				}
				frpConn = NewFushionConn(frpConn, checkByte) // feed checkbyte back to the frpConn
			}

			if isMuxReq {
=======
		go func(ctx context.Context, frpConn net.Conn) {
			if svr.cfg.TcpMux {
>>>>>>> 2406ecdf
				fmuxCfg := fmux.DefaultConfig()
				fmuxCfg.KeepAliveInterval = 20 * time.Second
				fmuxCfg.LogOutput = ioutil.Discard
				session, err := fmux.Server(frpConn, fmuxCfg)
				if err != nil {
					log.Warn("Failed to create mux connection: %v", err)
					frpConn.Close()
					return
				}

				for {
					stream, err := session.Accept()
					if err != nil {
						log.Debug("Accept new mux stream error: %v", err)
						session.Close()
						return
					}
					go svr.handleConnection(ctx, stream)
				}
			} else {
				svr.handleConnection(ctx, frpConn)
			}
		}(ctx, c)
	}
}

func (svr *Service) RegisterControl(ctlConn net.Conn, loginMsg *msg.Login) (err error) {
	// If client's RunId is empty, it's a new client, we just create a new controller.
	// Otherwise, we check if there is one controller has the same run id. If so, we release previous controller and start new one.
	if loginMsg.RunId == "" {
		loginMsg.RunId, err = util.RandId()
		if err != nil {
			return
		}
	}

	ctx := frpNet.NewContextFromConn(ctlConn)
	xl := xlog.FromContextSafe(ctx)
	xl.AppendPrefix(loginMsg.RunId)
	ctx = xlog.NewContext(ctx, xl)
	xl.Info("client login info: ip [%s] version [%s] hostname [%s] os [%s] arch [%s]",
		ctlConn.RemoteAddr().String(), loginMsg.Version, loginMsg.Hostname, loginMsg.Os, loginMsg.Arch)

	// Check client version.
	if ok, msg := version.Compat(loginMsg.Version); !ok {
		err = fmt.Errorf("%s", msg)
		return
	}

	// Check auth.
	if err = svr.authVerifier.VerifyLogin(loginMsg); err != nil {
		return
	}

	ctl := NewControl(ctx, svr.rc, svr.pxyManager, svr.pluginManager, svr.authVerifier, ctlConn, loginMsg, svr.cfg)
	if oldCtl := svr.ctlManager.Add(loginMsg.RunId, ctl); oldCtl != nil {
		oldCtl.allShutdown.WaitDone()
	}

	ctl.Start()

	// for statistics
	metrics.Server.NewClient()

	go func() {
		// block until control closed
		ctl.WaitClosed()
		svr.ctlManager.Del(loginMsg.RunId, ctl)
	}()
	return
}

// RegisterWorkConn register a new work connection to control and proxies need it.
func (svr *Service) RegisterWorkConn(workConn net.Conn, newMsg *msg.NewWorkConn) error {
	xl := frpNet.NewLogFromConn(workConn)
	ctl, exist := svr.ctlManager.GetById(newMsg.RunId)
	if !exist {
		xl.Warn("No client control found for run id [%s]", newMsg.RunId)
		return fmt.Errorf("no client control found for run id [%s]", newMsg.RunId)
	}
	// server plugin hook
	content := &plugin.NewWorkConnContent{
		User: plugin.UserInfo{
			User:  ctl.loginMsg.User,
			Metas: ctl.loginMsg.Metas,
			RunId: ctl.loginMsg.RunId,
		},
		NewWorkConn: *newMsg,
	}
	retContent, err := svr.pluginManager.NewWorkConn(content)
	if err == nil {
		newMsg = &retContent.NewWorkConn
		// Check auth.
		err = svr.authVerifier.VerifyNewWorkConn(newMsg)
	}
	if err != nil {
		xl.Warn("invalid NewWorkConn with run id [%s]", newMsg.RunId)
		msg.WriteMsg(workConn, &msg.StartWorkConn{
			Error: util.GenerateResponseErrorString("invalid NewWorkConn", err, ctl.serverCfg.DetailedErrorsToClient),
		})
		return fmt.Errorf("invalid NewWorkConn with run id [%s]", newMsg.RunId)
	}
	return ctl.RegisterWorkConn(workConn)
}

func (svr *Service) RegisterVisitorConn(visitorConn net.Conn, newMsg *msg.NewVisitorConn) error {
	return svr.rc.VisitorManager.NewConn(newMsg.ProxyName, visitorConn, newMsg.Timestamp, newMsg.SignKey,
		newMsg.UseEncryption, newMsg.UseCompression)
}

// Setup a bare-bones TLS config for the server
func generateTLSConfig() *tls.Config {
	key, err := rsa.GenerateKey(rand.Reader, 1024)
	if err != nil {
		panic(err)
	}
	template := x509.Certificate{SerialNumber: big.NewInt(1)}
	certDER, err := x509.CreateCertificate(rand.Reader, &template, &template, &key.PublicKey, key)
	if err != nil {
		panic(err)
	}
	keyPEM := pem.EncodeToMemory(&pem.Block{Type: "RSA PRIVATE KEY", Bytes: x509.MarshalPKCS1PrivateKey(key)})
	certPEM := pem.EncodeToMemory(&pem.Block{Type: "CERTIFICATE", Bytes: certDER})

	tlsCert, err := tls.X509KeyPair(certPEM, keyPEM)
	if err != nil {
		panic(err)
	}
	return &tls.Config{Certificates: []tls.Certificate{tlsCert}}
}

type fushionConn struct {
	net.Conn
	buf io.Reader
}

func NewFushionConn(conn net.Conn, buf []byte) net.Conn {
	return &fushionConn{
		Conn: conn,
		buf:  io.MultiReader(bytes.NewReader(buf), conn),
	}
}

func (f *fushionConn) Read(p []byte) (int, error) {
	return f.buf.Read(p)
}<|MERGE_RESOLUTION|>--- conflicted
+++ resolved
@@ -397,64 +397,7 @@
 		log.Trace("success check TLS connection")
 
 		// Start a new goroutine for dealing connections.
-<<<<<<< HEAD
-		go func(frpConn net.Conn) {
-			dealFn := func(conn net.Conn) {
-				var rawMsg msg.Message
-				conn.SetReadDeadline(time.Now().Add(connReadTimeout))
-				if rawMsg, err = msg.ReadMsg(conn); err != nil {
-					log.Trace("Failed to read message: %v", err)
-					conn.Close()
-					return
-				}
-				conn.SetReadDeadline(time.Time{})
-
-				switch m := rawMsg.(type) {
-				case *msg.Login:
-					// server plugin hook
-					content := &plugin.LoginContent{
-						Login: *m,
-					}
-					retContent, err := svr.pluginManager.Login(content)
-					if err == nil {
-						m = &retContent.Login
-						err = svr.RegisterControl(conn, m)
-					}
-
-					// If login failed, send error message there.
-					// Otherwise send success message in control's work goroutine.
-					if err != nil {
-						xl.Warn("register control error: %v", err)
-						msg.WriteMsg(conn, &msg.LoginResp{
-							Version: version.Full(),
-							Error:   util.GenerateResponseErrorString("register control error", err, svr.cfg.DetailedErrorsToClient),
-						})
-						conn.Close()
-					}
-				case *msg.NewWorkConn:
-					if err := svr.RegisterWorkConn(conn, m); err != nil {
-						conn.Close()
-					}
-				case *msg.NewVisitorConn:
-					if err = svr.RegisterVisitorConn(conn, m); err != nil {
-						xl.Warn("register visitor conn error: %v", err)
-						msg.WriteMsg(conn, &msg.NewVisitorConnResp{
-							ProxyName: m.ProxyName,
-							Error:     util.GenerateResponseErrorString("register visitor conn error", err, svr.cfg.DetailedErrorsToClient),
-						})
-						conn.Close()
-					} else {
-						msg.WriteMsg(conn, &msg.NewVisitorConnResp{
-							ProxyName: m.ProxyName,
-							Error:     "",
-						})
-					}
-				default:
-					log.Warn("Error message type for the new connection [%s]", conn.RemoteAddr().String())
-					conn.Close()
-				}
-			}
-
+		go func(ctx context.Context, frpConn net.Conn) {
 			isMuxReq := svr.cfg.TcpMux
 			if isMuxReq {
 				checkByte := make([]byte, 1)
@@ -473,10 +416,6 @@
 			}
 
 			if isMuxReq {
-=======
-		go func(ctx context.Context, frpConn net.Conn) {
-			if svr.cfg.TcpMux {
->>>>>>> 2406ecdf
 				fmuxCfg := fmux.DefaultConfig()
 				fmuxCfg.KeepAliveInterval = 20 * time.Second
 				fmuxCfg.LogOutput = ioutil.Discard
