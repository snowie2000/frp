// Copyright 2017 fatedier, fatedier@gmail.com
//
// Licensed under the Apache License, Version 2.0 (the "License");
// you may not use this file except in compliance with the License.
// You may obtain a copy of the License at
//
//     http://www.apache.org/licenses/LICENSE-2.0
//
// Unless required by applicable law or agreed to in writing, software
// distributed under the License is distributed on an "AS IS" BASIS,
// WITHOUT WARRANTIES OR CONDITIONS OF ANY KIND, either express or implied.
// See the License for the specific language governing permissions and
// limitations under the License.

package plugin

import (
	"io"
	"log"
	"net"

<<<<<<< HEAD
	frpNet "github.com/fatedier/frp/pkg/util/net"

	gosocks5 "github.com/fatedier/frp/go-socks5"
=======
	gosocks5 "github.com/armon/go-socks5"

	frpNet "github.com/fatedier/frp/pkg/util/net"
>>>>>>> 8ab474cc
)

const PluginSocks5 = "socks5"

func init() {
	Register(PluginSocks5, NewSocks5Plugin)
}

type Socks5Plugin struct {
	Server *gosocks5.Server
}

func NewSocks5Plugin(params map[string]string) (p Plugin, err error) {
	user := params["plugin_user"]
	passwd := params["plugin_passwd"]

	cfg := &gosocks5.Config{
		Logger: log.New(io.Discard, "", log.LstdFlags),
	}
	if user != "" || passwd != "" {
		cfg.Credentials = gosocks5.StaticCredentials(map[string]string{user: passwd})
	}
	sp := &Socks5Plugin{}
	sp.Server, err = gosocks5.New(cfg)
	p = sp
	return
}

func (sp *Socks5Plugin) Handle(conn io.ReadWriteCloser, realConn net.Conn, extraBufToLocal []byte) {
	defer conn.Close()
	wrapConn := frpNet.WrapReadWriteCloserToConn(conn, realConn)
	_ = sp.Server.ServeConn(wrapConn)
}

func (sp *Socks5Plugin) Name() string {
	return PluginSocks5
}

func (sp *Socks5Plugin) Close() error {
	return nil
}<|MERGE_RESOLUTION|>--- conflicted
+++ resolved
@@ -19,15 +19,9 @@
 	"log"
 	"net"
 
-<<<<<<< HEAD
-	frpNet "github.com/fatedier/frp/pkg/util/net"
-
-	gosocks5 "github.com/fatedier/frp/go-socks5"
-=======
 	gosocks5 "github.com/armon/go-socks5"
 
 	frpNet "github.com/fatedier/frp/pkg/util/net"
->>>>>>> 8ab474cc
 )
 
 const PluginSocks5 = "socks5"
