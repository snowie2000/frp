--- conflicted
+++ resolved
@@ -24,10 +24,7 @@
 	"net"
 	"net/http"
 	"net/http/httputil"
-<<<<<<< HEAD
-=======
 	"net/url"
->>>>>>> 8ab474cc
 	"strings"
 	"time"
 
@@ -59,12 +56,8 @@
 		responseHeaderTimeout: time.Duration(option.ResponseHeaderTimeoutS) * time.Second,
 		vhostRouter:           vhostRouter,
 	}
-<<<<<<< HEAD
-	proxy := NewReverseProxy(&httputil.ReverseProxy{
-=======
 	proxy := &httputil.ReverseProxy{
 		// Modify incoming requests by route policies.
->>>>>>> 8ab474cc
 		Director: func(req *http.Request) {
 			req.URL.Scheme = "http"
 			reqRouteInfo := req.Context().Value(RouteInfoKey).(*RequestRouteInfo)
@@ -127,8 +120,7 @@
 			rw.WriteHeader(http.StatusNotFound)
 			_, _ = rw.Write(getNotFoundPageContent())
 		},
-	})
-
+	}
 	rp.proxy = proxy
 	return rp
 }
